---
title: Import CSV Data through a Controller
summary: Data importing through the frontend
icon: upload
---

<<<<<<< HEAD
# Import CSV Data through a Controller

You can have more customised logic and interface feedback through a custom controller. Let's create a simple upload 
form (which is used for `MyDataObject` instances). You can access it through 
`https://www.example.com/MyController/?flush=all`.
=======
# Import CSV data through a controller
>>>>>>> d4be6d4f

You can have more customised logic and interface feedback through a custom controller. Let's create a simple upload
form (which is used for `MyDataObject` instances). You can access it through
`http://yoursite.com/my_controller/?flush=all`.

```php
namespace App\Control;

use App\Model\MyDataObject;
use SilverStripe\Control\Controller;
use SilverStripe\Dev\CsvBulkLoader;
use SilverStripe\Forms\FieldList;
use SilverStripe\Forms\FieldsValidator;
use SilverStripe\Forms\FileField;
use SilverStripe\Forms\Form;
use SilverStripe\Forms\FormAction;

class MyController extends Controller
{
    private static $allowed_actions = [
        'getForm',
    ];

    private static $url_handlers = [
        'Form' => 'getForm',
    ];

    private static $url_segment = 'my_controller';

    protected $template = 'BlankPage';

    public function getForm()
    {
        $form = Form::create(
            $this,
            'Form',
            FieldList::create(
                FileField::create('CsvFile', false)
            ),
            FieldList::create(
                FormAction::create('doUpload', 'Upload')
            ),
            FieldsValidator::create()
        );
        return $form;
    }

    public function doUpload($data, $form)
    {
        $loader = CsvBulkLoader::create(MyDataObject::class);
        $results = $loader->load($_FILES['CsvFile']['tmp_name']);
        $messages = [];

        if ($results->CreatedCount()) {
            $messages[] = sprintf('Imported %d items', $results->CreatedCount());
        }

        if ($results->UpdatedCount()) {
            $messages[] = sprintf('Updated %d items', $results->UpdatedCount());
        }

        if ($results->DeletedCount()) {
            $messages[] = sprintf('Deleted %d items', $results->DeletedCount());
        }

        if (!$messages) {
            $messages[] = 'No changes';
        }

        $form->sessionMessage(implode(', ', $messages), 'good');

        return $this->redirectBack();
    }
}
```

[alert]
This interface is not secured, consider using [Permission::check()](api:SilverStripe\Security\Permission::check()) to limit the controller to users with certain
access rights.
[/alert]<|MERGE_RESOLUTION|>--- conflicted
+++ resolved
@@ -4,19 +4,11 @@
 icon: upload
 ---
 
-<<<<<<< HEAD
-# Import CSV Data through a Controller
-
-You can have more customised logic and interface feedback through a custom controller. Let's create a simple upload 
-form (which is used for `MyDataObject` instances). You can access it through 
-`https://www.example.com/MyController/?flush=all`.
-=======
 # Import CSV data through a controller
->>>>>>> d4be6d4f
 
 You can have more customised logic and interface feedback through a custom controller. Let's create a simple upload
 form (which is used for `MyDataObject` instances). You can access it through
-`http://yoursite.com/my_controller/?flush=all`.
+`https://www.example.com/MyController/?flush=all`.
 
 ```php
 namespace App\Control;
@@ -32,6 +24,8 @@
 
 class MyController extends Controller
 {
+    private static $url_segment = 'my_controller';
+
     private static $allowed_actions = [
         'getForm',
     ];
@@ -39,8 +33,6 @@
     private static $url_handlers = [
         'Form' => 'getForm',
     ];
-
-    private static $url_segment = 'my_controller';
 
     protected $template = 'BlankPage';
 
