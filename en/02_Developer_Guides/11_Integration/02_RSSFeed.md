---
title: RSS Feed
summary: Output records from your database as an RSS Feed.
icon: rss
---

# RSS feed

Generating RSS / Atom-feeds is a matter of rendering a [SS_List](api:SilverStripe\ORM\SS_List) instance through the [RSSFeed](api:SilverStripe\Control\RSS\RSSFeed) class.

The [RSSFeed](api:SilverStripe\Control\RSS\RSSFeed) class doesn't limit you to generating article based feeds, it is just as easy to create a feed of
your current staff members, comments or any other custom [DataObject](api:SilverStripe\ORM\DataObject) subclasses you have defined. The only
logical limitation here is that every item in the RSS-feed should be accessible through a URL on your website, so it's
advisable to just create feeds from subclasses of [SiteTree](api:SilverStripe\CMS\Model\SiteTree).

[warning]
If you wish to generate an RSS feed that contains a [DataObject](api:SilverStripe\ORM\DataObject), ensure you define a `AbsoluteLink` method on
the object.
[/warning]

## Usage

Including an RSS feed has two steps. First, a `Controller` action which responses with the `XML` and secondly, the other
web pages need to link to the URL to notify users that the RSS feed is available and where it is.

An outline of step one looks like:

```php
use SilverStripe\Control\RSS\RSSFeed;

$feed = RSSFeed::create(
    $list,
    $link,
    $title,
    $description,
    $titleField,
    $descriptionField,
    $authorField,
    $lastModifiedTime,
    $etag
);

$feed->outputToBrowser();
```

To achieve step two include the following code where ever you want to include the `<link>` tag to the RSS Feed. This
will normally go in your `Controllers` `init` method.

```php
RSSFeed::linkToFeed($link, $title);
```

## Examples

### Showing the 10 most recently updated pages

You can use [RSSFeed](api:SilverStripe\Control\RSS\RSSFeed) to easily create a feed showing your latest Page updates. The following example adds a page
`/home/rss/` which displays an XML file the latest updated pages.

```php
// app/src/PageType/HomePageController.php
namespace App\PageType;

use PageController;
use SilverStripe\Control\RSS\RSSFeed;

class HomePageController extends PageController
{
    private static $allowed_actions = [
        'rss',
    ];

    public function init()
    {
        parent::init();

        RSSFeed::linkToFeed($this->Link('rss'), '10 Most Recently Updated Pages');
    }

    public function rss()
    {
        $rss = RSSFeed::create(
            $this->getLatestUpdates(),
            $this->Link(),
            '10 Most Recently Updated Pages',
            'Shows a list of the 10 most recently updated pages.'
        );

        return $rss->outputToBrowser();
    }

    public function getLatestUpdates()
    {
        return HomePage::get()->sort('LastEdited', 'DESC')->limit(10);
    }
}
```

### Rendering `DataObject` records in a RSS feed

DataObjects can be rendered in the feed as well, however, since they aren't explicitly [SiteTree](api:SilverStripe\CMS\Model\SiteTree) subclasses we
need to include a function `AbsoluteLink` to allow the RSS feed to link through to the item.

[info]
If the items are all displayed on a single page you may simply hard code the link to point to a particular page.
[/info]

Take an example, we want to create an RSS feed of all the `Players` objects in our site. We make sure the `AbsoluteLink`
method is defined and returns a string to the full website URL.

```php
namespace App\Model;

use SilverStripe\Control\Controller;
use SilverStripe\Control\Director;
use SilverStripe\ORM\DataObject;

class Player extends DataObject
{
    public function AbsoluteLink()
    {
<<<<<<< HEAD
        // assumes players can be accessed at www.example.com/players/2

=======
        // assumes players can be accessed at yoursite.com/players/2
>>>>>>> d4be6d4f
        return Controller::join_links(
            Director::absoluteBaseUrl(),
            'players',
            $this->ID
        );
    }
}
```

Then in our controller, we add a new action which returns a the XML list of `Player` records.

```php
namespace App\PageType;

use App\Model\Player;
use PageController;
use SilverStripe\Control\RSS\RSSFeed;

class HomePageController extends PageController
{
    private static $allowed_actions = [
        'players',
    ];

    public function init()
    {
        parent::init();

        RSSFeed::linkToFeed($this->Link('players'), 'Players');
    }

    public function players()
    {
        $rss = RSSFeed::create(
            Player::get(),
            $this->Link('players'),
            'Players'
        );

        return $rss->outputToBrowser();
    }
}
```

### Customizing the RSS feed template

The default template used for XML view is `vendor/silverstripe/framework/templates/RSSFeed.ss`. This template displays titles and links to
the object. To customise the XML produced use `setTemplate`.

Say from that last example we want to include the Players Team in the XML feed we might create the following XML file.

```xml
<!-- app/templates/PlayersRss.ss -->
<?xml version="1.0"?>
<rss version="2.0" xmlns:dc="http://purl.org/dc/elements/1.1/" xmlns:atom="http://www.w3.org/2005/Atom">
    <channel>
        <title>$Title</title>
        <link>$Link</link>
        <atom:link href="$Link" rel="self" type="application/rss+xml" />
        <description>$Description.XML</description>

        <% loop $Entries %>
        <item>
            <title>$Title.XML</title>
            <team>$Team.Title</team>
        </item>
        <% end_loop %>
    </channel>
</rss>
```

`setTemplate` can then be used to tell RSSFeed to use that new template.

```php
// app/src/PageType/HomePage.php
namespace App\PageType;

use Page;
use SilverStripe\Control\RSS\RSSFeed;

class HomePage extends Page
{
    public function players()
    {
        $rss = RSSFeed::create(
            Player::get(),
            $this->Link('players'),
            'Players'
        );

        $rss->setTemplate('PlayersRss');

        return $rss->outputToBrowser();
    }
}
```

[warning]
As we've added a new template (PlayersRss.ss) make sure you clear your Silverstripe CMS cache.
[/warning]

## API documentation

- [RSSFeed](api:SilverStripe\Control\RSS\RSSFeed)<|MERGE_RESOLUTION|>--- conflicted
+++ resolved
@@ -119,12 +119,7 @@
 {
     public function AbsoluteLink()
     {
-<<<<<<< HEAD
         // assumes players can be accessed at www.example.com/players/2
-
-=======
-        // assumes players can be accessed at yoursite.com/players/2
->>>>>>> d4be6d4f
         return Controller::join_links(
             Director::absoluteBaseUrl(),
             'players',
