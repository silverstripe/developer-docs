--- conflicted
+++ resolved
@@ -70,13 +70,8 @@
 ## Cookie_Backend
 
 The [Cookie](api:SilverStripe\Control\Cookie) class manipulates and sets cookies using a [Cookie_Backend](api:SilverStripe\Control\Cookie_Backend). The backend is in charge of the logic
-<<<<<<< HEAD
-that fetches, sets and expires cookies. By default we use a [CookieJar](api:SilverStripe\Control\CookieJar) backend which uses PHP's 
+that fetches, sets and expires cookies. By default we use a [CookieJar](api:SilverStripe\Control\CookieJar) backend which uses PHP's
 [setcookie](https://www.php.net/manual/en/function.setcookie.php) function.
-=======
-that fetches, sets and expires cookies. By default we use a [CookieJar](api:SilverStripe\Control\CookieJar) backend which uses PHP's
-[setcookie](http://www.php.net/manual/en/function.setcookie.php) function.
->>>>>>> d4be6d4f
 
 The [CookieJar](api:SilverStripe\Control\CookieJar) keeps track of cookies that have been set by the current process as well as those that were received
 from the browser.
