--- conflicted
+++ resolved
@@ -40,11 +40,7 @@
 ```
 
 Once we set a locale, all the calls to the translator function will return strings according to the set locale value, if
-<<<<<<< HEAD
-these translations are available. See [unicode.org's Language-Territory Information](https://unicode-org.github.io/cldr-staging/charts/38/supplemental/language_territory_information.html) 
-=======
-these translations are available. See [unicode.org](http://unicode.org/cldr/data/diff/supplemental/languages_and_territories.html)
->>>>>>> d4be6d4f
+these translations are available. See [unicode.org's Language-Territory Information](https://unicode-org.github.io/cldr-staging/charts/38/supplemental/language_territory_information.html)
 for a complete listing of available locales.
 
 The `i18n` logic doesn't set the PHP locale via [`setlocale()`](https://php.net/setlocale).
@@ -58,27 +54,17 @@
 
 As you set the locale you can also get the current value, just by calling [i18n::get_locale()](api:SilverStripe\i18n\i18n::get_locale()).
 
-<<<<<<< HEAD
-### Declaring the content language in HTML {#declaring_the_content_language_in_html}
-
-To let browsers know which language they're displaying a document in, you can declare a language in your template.
-
-```html
-<!-- 'Page.ss' (HTML) -->
-<html lang="$ContentLocale">
-
-<!-- 'Page.ss' (XHTML) -->
-=======
-### Declaring the content language in HTML  {#declaring_the_content_language_in_html}
+### Declaring the content language in HTML
 
 To let browsers know which language they're displaying a document in, you can declare a language in your template.
 
 ```ss
 <%-- 'Page.ss' (HTML) --%>
 <html lang="$ContentLocale">
-
+```
+
+```ss
 <%-- 'Page.ss' (XHTML) --%>
->>>>>>> d4be6d4f
 <html lang="$ContentLocale" xml:lang="$ContentLocale" xmlns="http://www.w3.org/1999/xhtml">
 ```
 
@@ -114,11 +100,7 @@
 These settings are not used for CMS presentation.
 Users can choose their own locale, which determines the date format
 that gets presented to them. Currently this is a mix of PHP defaults (for readonly `DateField` and `TimeField`),
-<<<<<<< HEAD
-browser defaults (for `DateField` on browsers supporting HTML5), and [Moment.JS](https://momentjs.com/)
-=======
-browser defaults (for `DateField` on browsers supporting HTML5), and [Moment.js](http://momentjs.com/)
->>>>>>> d4be6d4f
+browser defaults (for `DateField` on browsers supporting HTML5), and [Moment.js](https://momentjs.com/)
 client-side logic (for `DateField` polyfills and other readonly dates and times).
 
 ### Adding locales
@@ -146,11 +128,7 @@
 
 It is advisable to set the `SS_Transliterator.use_iconv` setting to true via config for systems
 which have `iconv` extension enabled and configured.
-<<<<<<< HEAD
-See [the php documentation on iconv](https://www.php.net/manual/en/book.iconv.php) for more information.
-=======
-See [the PHP documentation on iconv](http://php.net/manual/en/book.iconv.php) for more information.
->>>>>>> d4be6d4f
+See [the PHP documentation on iconv](https://www.php.net/manual/en/book.iconv.php) for more information.
 
 In order to allow for so called "multibyte" characters outside of the ASCII subset,
 limit the character filtering in the underlying configuration setting,
@@ -322,7 +300,6 @@
 underscore function, and tell you about the created files and any possible entity redeclaration.
 
 If you want to run the text collector for just one module you can use the 'module' parameter:
-<<<<<<< HEAD
 `https://www.example.com/dev/tasks/i18nTextCollectorTask/?module=silverstripe%2Fcms`
 
 You can also run the text collector against multiple specific modules by separating the module names with a comma:
@@ -335,14 +312,11 @@
 The text collector also collects text for themes - if you want to run text collection on a specific theme, reference the theme
 with prefix `themes:`, e.g:
 `https://www.example.com/dev/tasks/i18nTextCollectorTask/?module=themes:my-theme`
-=======
-`http://localhost/dev/tasks/i18nTextCollectorTask/?module=cms`
->>>>>>> d4be6d4f
 
 [hint]
 You can also run this task via the command line using sake, e.g:
 
-```sh
+```bash
 sake dev/tasks/i18nTextCollectorTask module=themes:my-theme,silverstripe/framework
 ```
 
@@ -522,12 +496,5 @@
 
 ## Links
 
-<<<<<<< HEAD
- * [Help to translate](../../contributing/translations) - Instructions for online collaboration to translate core
- * [Help to translate](../../contributing/translation_process) - Instructions for adding translation to your own modules
-=======
 - [Help to translate](../../contributing/translations) - Instructions for online collaboration to translate core
-- [Help to translate](../../contributing/translation_process) - Instructions for adding translation to your own modules
-- [http://www.i18nguy.com/](http://www.i18nguy.com/)
-- [balbus.tk i18n notes](http://www.balbuss.com/internationalize/)
->>>>>>> d4be6d4f
+- [Help to translate](../../contributing/translation_process) - Instructions for adding translation to your own modules