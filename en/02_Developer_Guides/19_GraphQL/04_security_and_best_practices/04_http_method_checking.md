---
title: Strict HTTP method checking
summary: Ensure requests are GET or POST
---

# Security & best practices

[CHILDREN asList]

<<<<<<< HEAD
## Strict HTTP Method Checking
=======
[info]
You are viewing docs for silverstripe/graphql 4.x.
If you are using 3.x, documentation can be found
[in the GitHub repository](https://github.com/silverstripe/silverstripe-graphql/tree/3)
[/info]

## Strict HTTP method checking
>>>>>>> d4be6d4f

According to GraphQL best practices, mutations should be done over `POST`, while queries have the option
to use either `GET` or `POST`. By default, this module enforces the `POST` request method for all mutations.

To disable that requirement, you can remove the [`HTTPMethodMiddleware`](api:SilverStripe\GraphQL\Middleware\HTTPMethodMiddleware)
from the [`QueryHandler`](api:SilverStripe\GraphQL\QueryHandler\QueryHandler).

```yml
SilverStripe\GraphQL\QueryHandler\QueryHandlerInterface.default:
  class: SilverStripe\GraphQL\QueryHandler\QueryHandler
  properties:
    Middlewares:
      httpMethod: false
```

### Further reading

[CHILDREN]<|MERGE_RESOLUTION|>--- conflicted
+++ resolved
@@ -7,17 +7,7 @@
 
 [CHILDREN asList]
 
-<<<<<<< HEAD
-## Strict HTTP Method Checking
-=======
-[info]
-You are viewing docs for silverstripe/graphql 4.x.
-If you are using 3.x, documentation can be found
-[in the GitHub repository](https://github.com/silverstripe/silverstripe-graphql/tree/3)
-[/info]
-
 ## Strict HTTP method checking
->>>>>>> d4be6d4f
 
 According to GraphQL best practices, mutations should be done over `POST`, while queries have the option
 to use either `GET` or `POST`. By default, this module enforces the `POST` request method for all mutations.
