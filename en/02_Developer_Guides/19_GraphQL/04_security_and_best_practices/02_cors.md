---
title: Cross-Origin Resource Sharing (CORS)
summary: Ensure that requests to your API come from a whitelist of origins
---

# Security & best practices

[CHILDREN asList]

<<<<<<< HEAD
## Cross-Origin Resource Sharing (CORS)
=======
[info]
You are viewing docs for silverstripe/graphql 4.x.
If you are using 3.x, documentation can be found
[in the GitHub repository](https://github.com/silverstripe/silverstripe-graphql/tree/3)
[/info]

## Cross-Origin resource sharing (CORS)
>>>>>>> d4be6d4f

By default [CORS](https://developer.mozilla.org/en-US/docs/Web/HTTP/Access_control_CORS) is disabled in the GraphQL Server. This can be easily enabled via YAML:

```yml
SilverStripe\GraphQL\Controller:
  cors:
    Enabled: true
```

Once you have enabled CORS you can then control four new headers in the HTTP Response.

1. **Access-Control-Allow-Origin.**

   This lets you define which domains are allowed to access your GraphQL API. There are
   4 options:

   - **Blank**: Deny all domains (except localhost)

     ```yml
     Allow-Origin:
     ```

   - **'\*'**: Allow requests from all domains.

     ```yml
     Allow-Origin: '*'
     ```

   - **Single Domain**: Allow requests from one specific external domain.

     ```yml
     Allow-Origin: 'https://my.domain.com'
     ```

   - **Multiple Domains**: Allow requests from multiple specified external domains.

     ```yml
     Allow-Origin:
       - 'https://my.domain.com'
       - 'https://your.domain.org'
     ```

1. **Access-Control-Allow-Headers.**

   Access-Control-Allow-Headers is part of a CORS 'pre-flight' request to identify
   what headers a CORS request may include. By default, the GraphQL server enables the
   `Authorization` and `Content-Type` headers. You can add extra allowed headers that
   your GraphQL may need by adding them here. For example:

   ```yml
   Allow-Headers: 'Authorization, Content-Type, Content-Language'
   ```

   [notice]
   If you add extra headers to your GraphQL server, you will need to write a
   custom resolver function to handle the response.
   [/notice]

1. **Access-Control-Allow-Methods.**

   This defines the HTTP request methods that the GraphQL server will handle. By
   default this is set to `GET, PUT, OPTIONS`. Again, if you need to support extra
   methods you will need to write a custom resolver to handle this. For example:

   ```yml
   Allow-Methods: 'GET, PUT, DELETE, OPTIONS'
   ```

1. **Access-Control-Max-Age.**

   Sets the maximum cache age (in seconds) for the CORS pre-flight response. When
   the client makes a successful OPTIONS request, it will cache the response
   headers for this specified duration. If the time expires or the required
   headers are different for a new CORS request, the client will send a new OPTIONS
   pre-flight request to ensure it still has authorisation to make the request.
   This is set to 86400 seconds (24 hours) by default but can be changed in YAML as
   in this example:

   ```yml
   Max-Age: 600
   ```

1. **Access-Control-Allow-Credentials.**

   When a request's credentials mode (Request.credentials) is "include", browsers
   will only expose the response to frontend JavaScript code if the
   Access-Control-Allow-Credentials value is true.

   The Access-Control-Allow-Credentials header works in conjunction with the
   XMLHttpRequest.withCredentials property or with the credentials option in the
   Request() constructor of the Fetch API. For a CORS request with credentials,
   in order for browsers to expose the response to frontend JavaScript code, both
   the server (using the Access-Control-Allow-Credentials header) and the client
   (by setting the credentials mode for the XHR, Fetch, or Ajax request) must
   indicate that they’re opting in to including credentials.

   This is set to empty by default but can be changed in YAML as in this example:

   ```yml
   Allow-Credentials: 'true'
   ```

### Apply a CORS config to all GraphQL endpoints

```yml
## CORS Config
SilverStripe\GraphQL\Controller:
  cors:
    Enabled: true
    Allow-Origin: 'https://silverstripe.org'
    Allow-Headers: 'Authorization, Content-Type'
    Allow-Methods:  'GET, POST, OPTIONS'
    Allow-Credentials: 'true'
    Max-Age: 600 # 600 seconds = 10 minutes.
```

### Apply a CORS config to a single GraphQL endpoint

```yml
## CORS Config
SilverStripe\Core\Injector\Injector:
  SilverStripe\GraphQL\Controller.default:
    properties:
      corsConfig:
        Enabled: false
```

### Further reading

[CHILDREN]<|MERGE_RESOLUTION|>--- conflicted
+++ resolved
@@ -7,17 +7,7 @@
 
 [CHILDREN asList]
 
-<<<<<<< HEAD
-## Cross-Origin Resource Sharing (CORS)
-=======
-[info]
-You are viewing docs for silverstripe/graphql 4.x.
-If you are using 3.x, documentation can be found
-[in the GitHub repository](https://github.com/silverstripe/silverstripe-graphql/tree/3)
-[/info]
-
 ## Cross-Origin resource sharing (CORS)
->>>>>>> d4be6d4f
 
 By default [CORS](https://developer.mozilla.org/en-US/docs/Web/HTTP/Access_control_CORS) is disabled in the GraphQL Server. This can be easily enabled via YAML:
 
