---
title: The resolver discovery pattern
summary: How you can opt out of mapping fields to resolvers by adhering to naming conventions
---

# Working with generic types

[CHILDREN asList]

<<<<<<< HEAD
=======
[info]
You are viewing docs for silverstripe/graphql 4.x.
If you are using 3.x, documentation can be found
[in the GitHub repository](https://github.com/silverstripe/silverstripe-graphql/tree/3)
[/info]

>>>>>>> d4be6d4f
## The resolver discovery pattern

When you define a query, mutation, or any other field on a type, you can opt out of providing
an explicit resolver and allow the system to discover one for you based on naming convention.

Let's start by registering a resolver class where we can define a bunch of these methods.

You can register as many classes as makes sense - and each resolver class can have multiple
resolver methods.

```yml
# app/_graphql/config.yml
resolvers:
  - App\GraphQL\Resolver\MyResolver
```

What we're registering here is a generic class that should contain one or more static functions that resolve one
or many fields. How those functions will be discovered relies on the *resolver strategy*.

### Resolver strategy

Each schema config accepts a `resolverStrategy` property. This should map to a callable that will return
a method name given a class name, type name, and [`Field`](api:SilverStripe\GraphQL\Schema\Field\Field) instance.

```php
namespace App\GraphQL\Resolver;

use SilverStripe\GraphQL\Schema\Field\Field;

class Strategy
{
    public static function getResolverMethod(string $className, ?string $typeName = null, ?Field $field = null): ?string
    {
        // strategy logic here
    }
}
```

#### The default resolver strategy

By default, all schemas use [`DefaultResolverStrategy::getResolverMethod()`](api:SilverStripe\GraphQL\Schema\Resolver\DefaultResolverStrategy::getResolverMethod())
to discover resolver functions. The logic works like this:

- Does `resolve<TypeName><FieldName>` exist?
  - Yes? Return that method name
  - No? Continue
- Does `resolve<TypeName>` exist?
  - Yes? Return that method name
  - No? Continue
- Does `resolve<FieldName>` exist?
  - Yes? Return that method name
  - No? Continue
- Does `resolve` exist?
  - Yes? Return that method name
  - No? Return null. This resolver cannot be discovered

Let's look at our query again:

```graphql
query {
  readCountries {
    name
  }
}
```

Imagine we have two classes registered under `resolvers` - `ClassA` and `ClassB`

```yml
# app/_graphql/config.yml
resolvers:
  - App\GraphQL\Resolver\ClassA
  - App\GraphQL\Resolver\ClassB
```

The `DefaultResolverStrategy` will check for methods in this order:

- `ClassA::resolveCountryName()`
- `ClassA::resolveCountry()`
- `ClassA::resolveName()`
- `ClassA::resolve()`
- `ClassB::resolveCountryName()`
- `ClassB::resolveCountry()`
- `ClassB::resolveName()`
- `ClassB::resolve()`
- Return `null`.

You can implement whatever strategy you like in your schema. Just register it to `resolverStrategy` in the config.

```yml
# app/_graphql/config.yml
resolverStrategy: [ 'App\GraphQL\Resolver\Strategy', 'getResolverMethod' ]
```

Let's add a resolver method to our resolver provider:

```php
// app/src/GraphQL/Resolver/MyResolver.php
namespace App\GraphQL\Resolver;

use SilverStripe\Core\Injector\Injector;
use SilverStripe\i18n\Data\Locales;

class MyResolver
{
    public static function resolveReadCountries()
    {
        $results = [];
        $countries = Injector::inst()->get(Locales::class)->getCountries();
        foreach ($countries as $code => $name) {
            $results[] = [
                'code' => $code,
                'name' => $name,
            ];
        }

        return $results;
    }
}
```

Now that we're using logic to discover our resolver, we can remove our resolver method declarations from the individual
queries and instead just register the resolver class.

```yml
# app/_graphql/config.yml
resolvers:
  - App\GraphQL\Resolver\MyResolver
```

```yml
# app/_graphql/schema.yml
  queries:
    readCountries: '[Country]'
```

Re-run the schema build, with a flush (because we created a new PHP class), and let's go!

`vendor/bin/sake dev/graphql/build schema=default flush=1`

### Field resolvers

A less magical approach to resolver discovery is defining a `fieldResolver` property on your
types. This is a generic handler for all fields on a given type and can be a nice middle
ground between the rigor of hard coding everything at a query level, and the opacity of discovery logic.

```yml
# app/_graphql/schema.yml
types:
  Country:
    fields:
      name: String
      code: String
    fieldResolver: [ 'App\GraphQL\Resolver\MyResolver', 'resolveCountryFields' ]
```

In this case the registered resolver method will be used to resolve any number of fields.
You'll need to do explicit checks for the field name in your resolver to make this work.

```php
namespace App\GraphQL\Resolver;

use GraphQL\Type\Definition\ResolveInfo;

class MyResolver
{
    // ...

    public static function resolveCountryFields($obj, $args, $context, ResolveInfo $info)
    {
        $fieldName = $info->fieldName;
        if ($fieldName === 'image') {
            return $obj->getImage()->getURL();
        }
        // ...
    }
}
```

### Further reading

[CHILDREN]<|MERGE_RESOLUTION|>--- conflicted
+++ resolved
@@ -7,15 +7,6 @@
 
 [CHILDREN asList]
 
-<<<<<<< HEAD
-=======
-[info]
-You are viewing docs for silverstripe/graphql 4.x.
-If you are using 3.x, documentation can be found
-[in the GitHub repository](https://github.com/silverstripe/silverstripe-graphql/tree/3)
-[/info]
-
->>>>>>> d4be6d4f
 ## The resolver discovery pattern
 
 When you define a query, mutation, or any other field on a type, you can opt out of providing
