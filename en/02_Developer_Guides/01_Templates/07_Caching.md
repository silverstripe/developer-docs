---
title: Caching
summary: How template variables are cached.
icon: rocket
---

# Caching

## Object caching

All functions that provide data to templates must have no side effects, as the value is cached after first access. For
example, this controller method will not behave as you might imagine.

```php
namespace App\Model;

use SilverStripe\ORM\DataObject;

class MyObject extends DataObject
{
    // ...

    private $counter = 0;

    public function getCounter()
    {
        $this->counter += 1;

        return $this->counter;
    }
}
```

```ss
$Counter, $Counter, $Counter

// returns 1, 1, 1
```

<<<<<<< HEAD
When we render `$Counter` to the template we would expect the value to increase and output `1, 2, 3`. However, as 
`$Counter` is cached at the first access, the value of `1` is used each time it is invoked in this template.
=======
When we render `$Counter` to the template we would expect the value to increase and output `1, 2, 3`. However, as
`$Counter` is cached at the first access, the value of `1` is saved.
>>>>>>> d4be6d4f

## Partial caching

Partial caching is a feature that allows caching of a portion of a page as a single string value. For more details read [its own documentation](partial_template_caching).

Example:

```ss
<% cached $CacheKey if $CacheCondition %>
    $CacheableContent
<% end_cached %>
```<|MERGE_RESOLUTION|>--- conflicted
+++ resolved
@@ -37,13 +37,8 @@
 // returns 1, 1, 1
 ```
 
-<<<<<<< HEAD
-When we render `$Counter` to the template we would expect the value to increase and output `1, 2, 3`. However, as 
+When we render `$Counter` to the template we would expect the value to increase and output `1, 2, 3`. However, as
 `$Counter` is cached at the first access, the value of `1` is used each time it is invoked in this template.
-=======
-When we render `$Counter` to the template we would expect the value to increase and output `1, 2, 3`. However, as
-`$Counter` is cached at the first access, the value of `1` is saved.
->>>>>>> d4be6d4f
 
 ## Partial caching
 
