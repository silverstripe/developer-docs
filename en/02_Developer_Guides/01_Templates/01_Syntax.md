--- conflicted
+++ resolved
@@ -296,17 +296,11 @@
  * `$Even`, `$Odd`: Returns boolean, handy for zebra striping.
  * `$EvenOdd`: Returns a string, either 'even' or 'odd'. Useful for CSS classes.
  * `$First`, `$Last`, `$Middle`: Booleans about the position in the list.
-<<<<<<< HEAD
  * `$FirstLast`: Returns a string, "first", "last", "first last" (if both), or "". Useful for CSS classes.
  * `$Pos`: The current position in the list (integer).
    Will start at 1, but can take a starting index as a parameter.
  * `$FromEnd`: The position of the item from the end (integer).
    Last item defaults to 1, but can be passed as a parameter.
-=======
- * `$FirstLast`: Returns a string, "first", "last", or "". Useful for CSS classes.
- * `$Pos`: The current position in the list (integer). Will start at 1.
- * `$Pos(0)`: The current position in the list (integer). Will start at 0.
->>>>>>> 0050fecb
  * `$TotalItems`: Number of items in the list (integer).
 
 	:::ss
