---
title: Dependency Injection
summary: Introduction to using Dependency Injection within Silverstripe CMS.
icon: code
---

# Dependency injection

> ...dependency injection is a design pattern in which an object or function receives other objects or functions that it depends on
[Wikipedia](https://en.wikipedia.org/wiki/Dependency_injection)

In Silverstripe a combination of the [Injector API](#injector) and the [Configuration API](../configuration) provide a comprehensive dependency injection pattern.
Some of the goals of dependency injection are:

- Simplified instantiation of objects
- Providing a uniform way of declaring and managing inter-object dependencies
- Promoting abstraction of logic

In practical terms it allows developers to:

- Make class dependencies configurable rather than hard-coded
- Override or replace core behaviour without needing to alter core code
- Write more testable code

## `Injector`

The [Injector](api:SilverStripe\Core\Injector\Injector) class is the central manager of inter-class dependencies in Silverstripe CMS. It offers developers the
ability to declare the dependencies a class type has, or to change the nature of the dependencies defined by other
developers.

### Basic usage

<<<<<<< HEAD
## Basic usage

The following snippet shows `Injector` creating a new object of type `App\MyClient` through its `create` method:

```php
use App\MyClient;
use SilverStripe\Core\Injector\Injector;

$object = Injector::inst()->create(MyClient::class);
=======
The following snippet shows `Injector` creating a new object of type `App\MyClass` through its `create` method:

```php
use App\MyClass;
use SilverStripe\Core\Injector\Injector;

$object = Injector::inst()->create(MyClass::class);
>>>>>>> d4be6d4f
```

Repeated calls to `create()` create a new object each time.

```php
<<<<<<< HEAD
use App\MyClient;
use SilverStripe\Core\Injector\Injector;

$object = Injector::inst()->create(MyClient::class);
$object2 = Injector::inst()->create(MyClient::class);

// resolves to false
$object === $object2;
```

Arguments can be passed to the constructor of the object being instantiated by passing them in to `create()`. The method takes a variable-length argument list so you can pass in as many arguments as you need to the constructor.
=======
use App\MyClass;
use SilverStripe\Core\Injector\Injector;

$object = Injector::inst()->create(MyClass::class);
$object2 = Injector::inst()->create(MyClass::class);
>>>>>>> d4be6d4f

```php
use App\MyClient;
use SilverStripe\Core\Injector\Injector;

$object = Injector::inst()->create(MyClient::class, $arg1, $arg2);
```

<<<<<<< HEAD
Note that for classes that use the [`Injectable`](api:SilverStripe\Core\Injector\Injectable) trait, there is a simpler syntax for this and for the singleton pattern mentioned below. See [Injectable Trait](#injectable-trait) below for details.

### Singleton Pattern

The `Injector` API can be used for the [singleton pattern](https://en.wikipedia.org/wiki/Singleton_pattern) through `get()`. Unlike `create()` subsequent calls to `get` return the same object instance as the first call.

```php
use App\MyClient;
use SilverStripe\Core\Injector\Injector;

// Fetches MyClient as a singleton
$object = Injector::inst()->get(MyClient::class);
$object2 = Injector::inst()->get(MyClient::class);

// resolves to true
$object === $object2;
```

As with `create()`, you can pass as many arguments as you need to the instantiated singleton by passing them into `get()` - but you'll need to pass them in as an array to the third argument or as a named `$constructorArgs` argument, since `get()`'s second argument is a boolean to determine whether the instantiated object is a singleton or not.

[info]
The arguments passed in for the singleton's constructor will only take effect the first time the singleton is instantiated - after that, because it is a singleton and has therefore already been instantiated, the constructor arguments will be ignored.
[/info]

```php
use App\MyClient;
use SilverStripe\Core\Injector\Injector;

// sets up MyClient as a singleton
$object = Injector::inst()->get(MyClient::class, constructorArgs: [$arg1, $arg2]);
```

#### Prototype services are never singletons

It is possible to tell `Injector` to always instantiate a new object for a given service even if it's requested it as a singleton.
This is particularly useful when a service is intended to be [declared as a dependency](#dependencies-and-properties) for some other class, and you don't want that dependency to be a singleton.
=======
### Singleton pattern

The `Injector` API can be used for the [singleton pattern](https://en.wikipedia.org/wiki/Singleton_pattern) through `get()`. Unlike `create()` subsequent calls to `get` return the same object instance as the first call.

```php
use App\MyClass;
use SilverStripe\Core\Injector\Injector;

// sets up MyClass as a singleton
$object = Injector::inst()->get(MyClass::class);
$object2 = Injector::inst()->get(MyClass::class);
>>>>>>> d4be6d4f

This is done by setting the 'type' for a given service definition to "prototype" in yaml configuration like so:

```yml
SilverStripe\Core\Injector\Injector:
  App\MyClient:
    type: 'prototype'
```

```php
use App\MyClient;
use SilverStripe\Core\Injector\Injector;

// Instantiates new MyClient objects each time, even though this would normally fetch a singleton
$object = Injector::inst()->get(MyClient::class);
$object2 = Injector::inst()->get(MyClient::class);

// resolves to false
$object === $object2;
```

## Basic dependency injection

<<<<<<< HEAD
The benefit of constructing objects via dependency injection is that the object that the injector returns for `App\MyClient` can be changed by subsequent code or configuration, for example:

=======
>>>>>>> d4be6d4f
```php
use App\MyClient;
use SilverStripe\Core\Injector\Injector;

// A default client singleton is created and registered - could be in core code
Injector::inst()->registerService(new ReadClient(), MyClient::class);
$client = Injector::inst()->get(MyClient::class);
// $client is an instance of ReadClient

// somewhere later, perhaps in some application code, a new singleton is registered to replace the old one
Injector::inst()->registerService(new WriteClient(), MyClient::class);
$client = Injector::inst()->get(MyClient::class);
// $client is now an instance of WriteClient
```

[info]
<<<<<<< HEAD
Note that `App\MyClient` [does not have to be an existing class](#service-inheritance) - you can use abitrary strings to identify singleton services. That said, using existing classes can be easier to reason about and can be refactored by automatic tools/IDEs - along with providing a valid default class to use if one is not explicitly registered.
[/info]

Using Injector imperatively like this is most common [in testing](#testing-with-injector). Usually, the configuration API is used instead.

## Injector API 🤝 Configuration API {#injector-via-config}

The Injector API combined with the Configuration API is a powerful way to declare and manage dependencies in your code. For example, `App\MyClient` can be swapped out using the following config:
=======
Note that 'MyClient' [does not have to be an existing class](#service-inheritance) - you could use an abitrary string to identify it. That said using existing classes can be easier to reason about and can be refactored by automatic tools/IDEs.
[/info]

Using Injector imperatively like this is most common [in testing](#testing-with-injector).

## Injector API 🤝 configuration API
>>>>>>> d4be6d4f

The Injector API combined with the Configuration API is a powerful way to declare and manage dependencies in your code. For example, `MyClass` can be swapped out using the following config:

```yml
# app/_config/class-overrides.yml
SilverStripe\Core\Injector\Injector:
<<<<<<< HEAD
  App\MyClient:
    class: App\MyBetterClient
```

We can then get use the `Injector`'s PHP API to fetch the `App\MyClient` singleton, which will be an instance of `App\MyBetterClient`:

```php
use App\MyClient;
use SilverStripe\Core\Injector\Injector;

/** @var App\MyBetterClient $object */
$object = Injector::inst()->get(MyClient::class);
=======
  App\MyClass:
    class: MyBetterClass
```

then used in PHP:

```php
use App\MyClass;
use SilverStripe\Core\Injector\Injector;

// sets up MyClass as a singleton
$object = Injector::inst()->get(MyClass::class);
// $object is an instance of MyBetterClass
>>>>>>> d4be6d4f
```

This allows you to concisely override classes in Silverstripe core or other third-party Silverstripe code.

[info]
When overriding other configuration beware the [order that configuration is applied](../configuration/#configuration-values). You may have to use the [Before/After](../configuration/#before-after-rules) syntax to apply your override.
[/info]

### Special YAML syntax

<<<<<<< HEAD
You can use the special `%$` prefix in the injector configuration yml to fetch items via the Injector. For example:
=======
You can use the special `%$` prefix in the configuration YAML to fetch items via the Injector. For example:
>>>>>>> d4be6d4f

```yml
SilverStripe\Core\Injector\Injector:
  App\Services\MediumQueuedJobService:
    properties:
      queueRunner: '%$App\Tasks\Engines\MediumQueueAsyncRunner'
```

It is equivalent of calling `Injector::inst()->get('App\Tasks\Engines\MediumQueueAsyncRunner')` and assigning the result to the `queueRunner` property of an instantiated `App\Services\MediumQueuedJobService` object (see [dependencies and properties](#dependencies-and-properties) below). This can be useful as these properties can be easily updated by changing what class is used for the `App\Tasks\Engines\MediumQueueAsyncRunner` singleton service (e.g if provided in a module or be changed for unit testing).

The special syntax can also be used to provide constructor arguments such as this example from the assets module:

```yml
SilverStripe\Core\Injector\Injector:
  League\Flysystem\Filesystem.protected:
    class: League\Flysystem\Filesystem
    constructor:
      FilesystemAdapter: '%$SilverStripe\Assets\Flysystem\ProtectedAdapter'
```

#### Using constants and environment variables

The Injector configuration has the special ability to include core constants or environment variables. They can be used by quoting with back ticks "`". Please ensure you also quote the entire value (see below).

```yml
SilverStripe\Core\Injector\Injector:
  CachingService:
    class: SilverStripe\Cache\CacheProvider
    properties:
      CacheDir: '`TEMP_DIR`'
```

Environment variables are used in the same way:

```yml
SilverStripe\Core\Injector\Injector:
  App\Services\MyService:
    class: App\Services\MyService
    constructor:
      baseURL: '`SS_API_URI`'
    credentials:
      id: '`SS_API_CLIENT_ID`'
      secret: '`SS_API_CLIENT_SECRET`'
```

[info]
Note: undefined variables will be replaced with null.
[/info]

You can have multiple environment variables within a single value, though the overall value must start and end with backticks.

<<<<<<< HEAD
```yml
SilverStripe\Core\Injector\Injector:
  App\Services\MyService:
    properties:
      SingleVariableProperty: '`ENV_VAR_ONE`'
      MultiVariableProperty: '`ENV_VAR_ONE` and `ENV_VAR_TWO`'
      ThisWillNotSubstitute: 'lorem `REGULAR_TEXT` ipsum'
```

## Dependencies and Properties

Silverstripe classes can declare a special `$dependencies` array which can quickly configure dependencies when used with the injector API. The `Injector` will evaluate the array values and assign the appropriate value to a property that matches the array key. For example: 

[info]
Just like the yaml syntax discussed above, constants and environment variables can be substitutes in dependency values using backticks.
[/info]
=======
Silverstripe classes can declare a special `$dependencies` array which can quickly configure dependencies when used with Injector. Injector will instantiate an object for every array value and assign it to a property that matches the array key. For example:
>>>>>>> d4be6d4f

```php
namespace App;

use SilverStripe\Control\Controller;
use ThirdParty\PermissionService;

class MyController extends Controller
{
<<<<<<< HEAD
    /**
     * Properties matching the array keys in $dependencies will be automatically
     * set by the injector on object creation.
     */
    public $textProperty;
=======
    private string $permissions;
>>>>>>> d4be6d4f

    /**
     * Private properties must have an associated setter method for the injector
     * to call. In this case setDefaultText()
     */
    private $defaultText = '';

    /**
     * Services using the '%$' prefix will use the appropriate singleton, anything
     * else will be treated as a primitive.
     */
    private static $dependencies = [
        'permissions' => '%$' . PermissionService::class,
<<<<<<< HEAD
        'defaultText' => 'This will just be assigned as a string',
    ];

    public function setDefaultText(string $text)
    {
        $this->defaultText = $text;
    }

    public function getDefaultText(): string
    {
        return $this->defaultText;
=======
    ];

    // Setter methods matching the array keys in $dependencies will be automatically
    // used by the injector to pass those dependencies in on instantiation.
    public function setPermissions(PermissionService $service): static
    {
        $this->permissions = $service;
        return $this;
>>>>>>> d4be6d4f
    }
}
```

[info]
<<<<<<< HEAD
Note the properties set by Injector must be public properties, or have a public setter method.
[/info]

When creating a new instance of `App\MyController` via Injector the permissions property will contain an instance of the `ThirdParty\PermissionService` that was resolved by Injector, and the `defaultText` property will contain the string defined in the `$dependencies` array.
=======
Note that using public properties instead of setter methods is also supported, though setter methods are generally preferred for code quality reasons.
[/info]

When creating a new instance of `App\Control\MyController` via Injector the permissions property will contain an instance of the `ThirdParty\PermissionService` that was resolved by Injector.
>>>>>>> d4be6d4f

```php
use App\Control\MyController;
use SilverStripe\Core\Injector\Injector;
use ThirdParty\PermissionService;

$object = Injector::inst()->get(MyController::class);

<<<<<<< HEAD
// prints 'ThirdParty\PermissionService'
echo get_class($object->permissions);

// prints 'This will just be assigned as a string'
echo $object->getDefaultText();
=======
echo ($object->permissions instanceof PermissionService);
// returns true;
>>>>>>> d4be6d4f
```

We can then change or override any of those dependencies via the [Configuration YAML](../configuration) and Injector does the hard work of wiring it up.

```yml
# app/_config/services.yml
SilverStripe\Core\Injector\Injector:
  ThirdParty\PermissionService:
    class: App\MyCustomPermissionService
  App\MyController:
    properties:
      defaultText: 'Replaces the old text'
```

Now the dependencies will be replaced with our configuration.

```php
use App\Control\MyController;
use App\MyCustomPermissionService;
use SilverStripe\Core\Injector\Injector;

$object = Injector::inst()->get(MyController::class);

<<<<<<< HEAD
// prints 'App\MyCustomPermissionService'
echo get_class($object->permissions);

// prints 'Replaces the old text'
echo $object->getDefaultText();
```

### Dependent Calls

As well as properties, method calls the class depends on (i.e. method calls that should be done after instantiating the object) can also be specified via the `calls` property in yaml:
=======
// prints true
echo ($object->permissions instanceof MyCustomPermissionService);
```

### Properties

Injector's configuration can also be used to define properties, for example:

```yml
SilverStripe\Core\Injector\Injector:
  App\Control\MyController:
    properties:
      textProperty: 'My Text Value'
```

```php
use App\Control\MyController;

$object = Injector::inst()->get(MyController::class);

echo (is_string($object->textProperty));
// returns true;
```

### Dependent calls

As well as properties, method calls the class depends on can also be specified via the `calls` property in YAML:
>>>>>>> d4be6d4f

```yml
SilverStripe\Core\Injector\Injector:
  App\Logger:
    class: Monolog\Logger
    calls:
      - [pushHandler, ['%$App\Log\DefaultHandler']]
```
<<<<<<< HEAD
=======

This configuration will mean that every time `App\Logger` is instantiated by injector the `pushHandler` method will be called with the arguments `[ %$App\Log\DefaultHandler ]` (`%$App\Log\DefaultHandler` will be resolved by injector first). Note that [configuration is merged](../configuration/#configuration-values) so there may be multiple calls to `pushHandler` from other configuration files.
>>>>>>> d4be6d4f

This configuration will mean that every time the `App\Logger` service is instantiated by injector the `pushHandler` method will be called with the arguments `['%$App\Log\DefaultHandler']` (which will be resolved by injector first, resulting in an instance of the `App\Log\DefaultHandler` service being passed into the method call).

<<<<<<< HEAD
Note that [configuration is merged](../configuration/#configuration-values) so there may be multiple calls to `pushHandler` from other configuration files.

### Managed objects

While dependencies can be specified in PHP with the `$dependencies` configuration property, it is common to define them in yaml - especially when there is a chain of dependencies and other related configuration which needs to be defined.
=======
Simple dependencies can be specified by the `$dependencies`, but more complex configurations are possible by specifying
constructor arguments, or by specifying more complex properties such as lists.

These more complex configurations are defined in `Injector` configuration blocks and are read by the `Injector` at
runtime.
>>>>>>> d4be6d4f

For example. assuming a class structure such as this:

```php
namespace App\Control;

class MyController
{
    private $permissions;

    private static $dependencies = [];

    public function setPermissions($permissions): static
    {
        $this->permissions = $permissions;
        return $this;
    }
}
```

```php
namespace App\Control;

class RestrictivePermissionService
{
    private $database;

    public function setDatabase($db): static
    {
        $this->database = $db;
    }
}
```

<<<<<<< HEAD
class MySQLDatabase 
=======
```php
namespace App\ORM;

class MySQLDatabase
>>>>>>> d4be6d4f
{
    private $username;

    private $password;

    public function __construct($username, $password)
    {
        $this->username = $username;
        $this->password = $password;
    }
}
```

And the following configuration..

```yml
---
name: MyController
---
App\Control\MyController:
  dependencies:
    permissions: '%$PermissionService'
SilverStripe\Core\Injector\Injector:
  PermissionService:
    class: App\Control\RestrictivePermissionService
    properties:
      database: '%$App\ORM\MySQLDatabase'
  App\ORM\MySQLDatabase:
    constructor:
      0: '`dbusername`'
      1: '`dbpassword`'
```

Calling..

```php
use App\Control\MyController;
use SilverStripe\Core\Injector\Injector;

$controller = Injector::inst()->get(MyController::class);
```

<<<<<<< HEAD
Would perform the following steps:

* Fetches a singleton of the `App\MyController` service
* If there no existing instance for the `App\MyController` singleton:
  * Instantiates the service as an instance of the `App\MyController` class
  * Look through the `dependencies` for the `App\MyController` service and fetch a singleton of the `App\PermissionService` service
  * If there no existing instance for the `App\PermissionService` singleton:
    * Instantiates the service as an instance of the `App\RestrictivePermissionService` class
    * Look at the properties to be injected for the `App\PermissionService` service fetch a singleton of the `App\MySQLDatabase` service
    * If there no existing instance for the `App\MySQLDatabase` singleton:
      * Instantiates the service as an instance of the `App\MySQLDatabase` class
      * Evaluates and passes in the values of the constants or environment variables `dbusername` and `dbpassword` as arguments to the constructor
    * Sets the `App\MySQLDatabase` singleton as the private `database` property on the `App\PermissionService` singleton by passing it in to a call to the `setDatabase()` method
  * Sets the `App\PermissionService` singleton as the public `permissions` property on the `App\MyController` singleton
* Returns the `App\MyController` singleton
=======
Would setup the following

- Create an object of type `App\Control\MyController`
- Look through the **dependencies** and call `get('PermissionService')`
- Load the configuration for PermissionService, and create an object of type `App\Control\RestrictivePermissionService`
- Look at the properties to be injected and look for the config for `App\ORM\MySQLDatabase`
- Create a `App\ORM\MySQLDatabase` class, passing `dbusername` and `dbpassword` as the parameters to the constructor.
>>>>>>> d4be6d4f

## Factories

Some services require non-trivial construction which means they must be created
by a factory.

### Factory interface

Create a factory class which implements the [Factory](api:SilverStripe\Core\Injector\Factory)
interface. You can then specify the `factory` key in the service definition,
and the factory service will be used.

An example using the `App\MyFactory` service to create instances of the `App\MyService` service is shown below:

```yml
# app/_config/services.yml
SilverStripe\Core\Injector\Injector:
  App\MyService:
    factory: App\MyFactory
```

<<<<<<< HEAD
**app/src/MyFactory.php**

=======
>>>>>>> d4be6d4f
```php
// app/src/MyFactory.php
namespace App;

<<<<<<< HEAD
use SilverStripe\Core\Injector\Factory;

class MyFactory implements Factory
{
    public function create($service, array $params = []) 
=======
class MyFactory implements SilverStripe\Core\Injector\Factory
{
    public function create($service, array $params = [])
>>>>>>> d4be6d4f
    {
        return new MyServiceImplementation(...$params);
    }
}
```

```php
use App\MyService;
use SilverStripe\Core\Injector\Injector;

// Uses App\MyFactory::create() to create the service instance, resulting in an instance of App\MyServiceImplementation
$instance = Injector::inst()->get(MyService::class);
```

[note]
For simplicity, the above example doesn't use the `$service` parameter, though it needs to be declared to match the method signature from the `Factory` interface.

The `$service` parameter will hold the name of the service being requested, which allows you to use the same factory class for multiple different services if you want to. In the above example, the value would be `'App\MyService'`.

The `$params` parameter will hold any constructor arguments that are passed into the `get()` method, as an array. In the above example it is simply an empty array.
[note]

### Factory method

To use any class that does not implement the `Factory` interface as a service factory
specify `factory` and `factory_method` keys to declare the class and method to be used.
The method can be (but does not have to be) a static method.

An example of HTTP Client service with extra logging middleware which uses factories to be instantiated:

```yml
# app/_config/services.yml
SilverStripe\Core\Injector\Injector:
  App\LogMiddleware:
    factory: 'GuzzleHttp\Middleware'
    factory_method: 'log'
    constructor:
      - '%$Psr\Log\LoggerInterface'
      - '%$GuzzleHttp\MessageFormatter'
      - 'info'
  GuzzleHttp\HandlerStack:
    factory: 'GuzzleHttp\HandlerStack'
    factory_method: 'create'
    calls:
      - [push, ['%$App\LogMiddleware']]
  GuzzleHttp\Client:
    constructor:
      -
        handler: '%$GuzzleHttp\HandlerStack'
```

## Service inheritance

By default, services registered with Injector do not inherit from one another; This is because it registers
named services, which may not be actual classes, and thus should not behave as though they were.

Thus if you want an object to have the injected dependencies of a service of another name, you must
assign a reference to that service. References are denoted by using a percent and dollar sign, like in the
YAML configuration example below.

```yml
SilverStripe\Core\Injector\Injector:
  App\JSONServiceDefinition:
    class: App\JSONServiceImplementor
    properties:
      Serialiser: App\JSONSerialiser
  App\GZIPJSONProvider: '%$App\JSONServiceDefinition'
```

With this configuration, `App\GZIPJSONProvider` is effectively an alias for the `App\JSONServiceDefinition` configuration.

It is important here to note that the `class` configuration of the parent service will be inherited only if it is explicitly specified.
If the `class` configuration isn't defined, then the class used defaults to the name of the service.

For example with this config:

```yml
SilverStripe\Core\Injector\Injector:
  App\Connector:
    properties:
      AsString: true
  App\ServiceConnector: '%$Connector'
```

Both `App\Connector` and `App\ServiceConnector` will have the `AsString` property set to true, but the resulting
<<<<<<< HEAD
instances will be classes which match their respective service names (i.e. `App\Connector` will be an instance of `App\Connector`,
and `App\ServiceConnector` will be an instance of `App\ServiceConnector`), due to the lack of a `class` specification
on either service definition.
=======
instances will be classes which match their respective service names, due to the lack of a `class` specification.
>>>>>>> d4be6d4f

## Testing with injector

<<<<<<< HEAD
In situations where service definitions must be temporarily overridden, it is possible to create nested Injector instances
=======
In situations where injector states must be temporarily overridden, it is possible to create nested Injector instances
>>>>>>> d4be6d4f
which may be later discarded, reverting the application to the original state. This is done through `nest` and `unnest`.

This is useful when writing test cases, as certain services may be necessary to override for a single method call.

```php
use App\LiveService;
use App\MyService;
use App\TestingService;
use SilverStripe\Core\Injector\Injector;

// Setup default service
Injector::inst()->registerService(new LiveService(), MyService::class);

// Test substitute service temporarily
Injector::nest();

Injector::inst()->registerService(new TestingService(), MyService::class);
$service = Injector::inst()->get(MyService::class);
// ... do something with $service

// revert changes
Injector::unnest();
```

## Injectable trait

<<<<<<< HEAD
The [`Injectable`](api:SilverStripe\Core\Injector\Injectable) trait can be used to indicate your class is able to be used with Injector (though it is not required). It provides the `create` and `singleton` methods to shortcut creating objects through Injector.
=======
The `SilverStripe\Core\Injector\Injectable` trait can be used to indicate your class is able to be used with Injector (though it is not required). It also provides the `create` and `singleton` methods to shortcut creating objects through Injector.
>>>>>>> d4be6d4f

For example with the following class:

```php
namespace App;

use SilverStripe\Core\Injector\Injectable;

class MyClass
{
    use Injectable;
}
```

you can instantiate it with:

```php
use App\MyClass;

<<<<<<< HEAD
// instantiate a new instance of App\MyClass via Injector
$object = MyClass::create();
// or fetch App\MyClass as a singleton
=======
$object = MyClass::create();
// or for a singleton
>>>>>>> d4be6d4f
$singletonObject = MyClass::singleton();
```

this is much more convenient than the full Injector syntax:

```php
use App\MyClass;
use SilverStripe\Core\Injector\Injector;

// instantiate a new instance of App\MyClass via Injector
$object = Injector::inst()->create(MyClass::class);
// or fetch App\MyClass as a singleton
$singletonObject = Injector::inst()->get(MyClass::class);
```

this might look familar as it is the standard way to instantiate a `DataObject` (e.g `Page::create()`) and many other objects in Silverstripe CMS. Using this syntax rather than `new Page()` allows the object to be overridden by dependency injection.

## API documentation

- [Injector](api:SilverStripe\Core\Injector\Injector)
- [Factory](api:SilverStripe\Core\Injector\Factory)<|MERGE_RESOLUTION|>--- conflicted
+++ resolved
@@ -30,9 +30,6 @@
 
 ### Basic usage
 
-<<<<<<< HEAD
-## Basic usage
-
 The following snippet shows `Injector` creating a new object of type `App\MyClient` through its `create` method:
 
 ```php
@@ -40,21 +37,11 @@
 use SilverStripe\Core\Injector\Injector;
 
 $object = Injector::inst()->create(MyClient::class);
-=======
-The following snippet shows `Injector` creating a new object of type `App\MyClass` through its `create` method:
-
-```php
-use App\MyClass;
-use SilverStripe\Core\Injector\Injector;
-
-$object = Injector::inst()->create(MyClass::class);
->>>>>>> d4be6d4f
 ```
 
 Repeated calls to `create()` create a new object each time.
 
 ```php
-<<<<<<< HEAD
 use App\MyClient;
 use SilverStripe\Core\Injector\Injector;
 
@@ -66,13 +53,6 @@
 ```
 
 Arguments can be passed to the constructor of the object being instantiated by passing them in to `create()`. The method takes a variable-length argument list so you can pass in as many arguments as you need to the constructor.
-=======
-use App\MyClass;
-use SilverStripe\Core\Injector\Injector;
-
-$object = Injector::inst()->create(MyClass::class);
-$object2 = Injector::inst()->create(MyClass::class);
->>>>>>> d4be6d4f
 
 ```php
 use App\MyClient;
@@ -81,10 +61,9 @@
 $object = Injector::inst()->create(MyClient::class, $arg1, $arg2);
 ```
 
-<<<<<<< HEAD
 Note that for classes that use the [`Injectable`](api:SilverStripe\Core\Injector\Injectable) trait, there is a simpler syntax for this and for the singleton pattern mentioned below. See [Injectable Trait](#injectable-trait) below for details.
 
-### Singleton Pattern
+### Singleton pattern
 
 The `Injector` API can be used for the [singleton pattern](https://en.wikipedia.org/wiki/Singleton_pattern) through `get()`. Unlike `create()` subsequent calls to `get` return the same object instance as the first call.
 
@@ -118,21 +97,8 @@
 
 It is possible to tell `Injector` to always instantiate a new object for a given service even if it's requested it as a singleton.
 This is particularly useful when a service is intended to be [declared as a dependency](#dependencies-and-properties) for some other class, and you don't want that dependency to be a singleton.
-=======
-### Singleton pattern
-
-The `Injector` API can be used for the [singleton pattern](https://en.wikipedia.org/wiki/Singleton_pattern) through `get()`. Unlike `create()` subsequent calls to `get` return the same object instance as the first call.
-
-```php
-use App\MyClass;
-use SilverStripe\Core\Injector\Injector;
-
-// sets up MyClass as a singleton
-$object = Injector::inst()->get(MyClass::class);
-$object2 = Injector::inst()->get(MyClass::class);
->>>>>>> d4be6d4f
-
-This is done by setting the 'type' for a given service definition to "prototype" in yaml configuration like so:
+
+This is done by setting the 'type' for a given service definition to "prototype" in YAML configuration like so:
 
 ```yml
 SilverStripe\Core\Injector\Injector:
@@ -154,11 +120,8 @@
 
 ## Basic dependency injection
 
-<<<<<<< HEAD
 The benefit of constructing objects via dependency injection is that the object that the injector returns for `App\MyClient` can be changed by subsequent code or configuration, for example:
 
-=======
->>>>>>> d4be6d4f
 ```php
 use App\MyClient;
 use SilverStripe\Core\Injector\Injector;
@@ -175,30 +138,18 @@
 ```
 
 [info]
-<<<<<<< HEAD
 Note that `App\MyClient` [does not have to be an existing class](#service-inheritance) - you can use abitrary strings to identify singleton services. That said, using existing classes can be easier to reason about and can be refactored by automatic tools/IDEs - along with providing a valid default class to use if one is not explicitly registered.
 [/info]
 
 Using Injector imperatively like this is most common [in testing](#testing-with-injector). Usually, the configuration API is used instead.
 
-## Injector API 🤝 Configuration API {#injector-via-config}
+## Injector API 🤝 configuration API {#injector-via-config}
 
 The Injector API combined with the Configuration API is a powerful way to declare and manage dependencies in your code. For example, `App\MyClient` can be swapped out using the following config:
-=======
-Note that 'MyClient' [does not have to be an existing class](#service-inheritance) - you could use an abitrary string to identify it. That said using existing classes can be easier to reason about and can be refactored by automatic tools/IDEs.
-[/info]
-
-Using Injector imperatively like this is most common [in testing](#testing-with-injector).
-
-## Injector API 🤝 configuration API
->>>>>>> d4be6d4f
-
-The Injector API combined with the Configuration API is a powerful way to declare and manage dependencies in your code. For example, `MyClass` can be swapped out using the following config:
 
 ```yml
 # app/_config/class-overrides.yml
 SilverStripe\Core\Injector\Injector:
-<<<<<<< HEAD
   App\MyClient:
     class: App\MyBetterClient
 ```
@@ -211,21 +162,6 @@
 
 /** @var App\MyBetterClient $object */
 $object = Injector::inst()->get(MyClient::class);
-=======
-  App\MyClass:
-    class: MyBetterClass
-```
-
-then used in PHP:
-
-```php
-use App\MyClass;
-use SilverStripe\Core\Injector\Injector;
-
-// sets up MyClass as a singleton
-$object = Injector::inst()->get(MyClass::class);
-// $object is an instance of MyBetterClass
->>>>>>> d4be6d4f
 ```
 
 This allows you to concisely override classes in Silverstripe core or other third-party Silverstripe code.
@@ -236,11 +172,7 @@
 
 ### Special YAML syntax
 
-<<<<<<< HEAD
 You can use the special `%$` prefix in the injector configuration yml to fetch items via the Injector. For example:
-=======
-You can use the special `%$` prefix in the configuration YAML to fetch items via the Injector. For example:
->>>>>>> d4be6d4f
 
 ```yml
 SilverStripe\Core\Injector\Injector:
@@ -292,7 +224,6 @@
 
 You can have multiple environment variables within a single value, though the overall value must start and end with backticks.
 
-<<<<<<< HEAD
 ```yml
 SilverStripe\Core\Injector\Injector:
   App\Services\MyService:
@@ -302,34 +233,28 @@
       ThisWillNotSubstitute: 'lorem `REGULAR_TEXT` ipsum'
 ```
 
-## Dependencies and Properties
-
-Silverstripe classes can declare a special `$dependencies` array which can quickly configure dependencies when used with the injector API. The `Injector` will evaluate the array values and assign the appropriate value to a property that matches the array key. For example: 
+## Dependencies and properties
+
+Silverstripe classes can declare a special `$dependencies` array which can quickly configure dependencies when used with the injector API. The `Injector` will evaluate the array values and assign the appropriate value to a property that matches the array key. For example:
 
 [info]
-Just like the yaml syntax discussed above, constants and environment variables can be substitutes in dependency values using backticks.
+Just like the YAML syntax discussed above, constants and environment variables can be substitutes in dependency values using backticks.
 [/info]
-=======
-Silverstripe classes can declare a special `$dependencies` array which can quickly configure dependencies when used with Injector. Injector will instantiate an object for every array value and assign it to a property that matches the array key. For example:
->>>>>>> d4be6d4f
-
-```php
-namespace App;
+
+```php
+namespace App\Control;
 
 use SilverStripe\Control\Controller;
 use ThirdParty\PermissionService;
 
 class MyController extends Controller
 {
-<<<<<<< HEAD
     /**
      * Properties matching the array keys in $dependencies will be automatically
      * set by the injector on object creation.
      */
+    // phpcs:ignore SlevomatCodingStandard.Classes.ForbiddenPublicProperty.ForbiddenPublicProperty
     public $textProperty;
-=======
-    private string $permissions;
->>>>>>> d4be6d4f
 
     /**
      * Private properties must have an associated setter method for the injector
@@ -343,7 +268,6 @@
      */
     private static $dependencies = [
         'permissions' => '%$' . PermissionService::class,
-<<<<<<< HEAD
         'defaultText' => 'This will just be assigned as a string',
     ];
 
@@ -355,50 +279,27 @@
     public function getDefaultText(): string
     {
         return $this->defaultText;
-=======
-    ];
-
-    // Setter methods matching the array keys in $dependencies will be automatically
-    // used by the injector to pass those dependencies in on instantiation.
-    public function setPermissions(PermissionService $service): static
-    {
-        $this->permissions = $service;
-        return $this;
->>>>>>> d4be6d4f
     }
 }
 ```
 
 [info]
-<<<<<<< HEAD
-Note the properties set by Injector must be public properties, or have a public setter method.
+Note the properties set by `Injector` must be public properties, or have a public setter method.
 [/info]
 
-When creating a new instance of `App\MyController` via Injector the permissions property will contain an instance of the `ThirdParty\PermissionService` that was resolved by Injector, and the `defaultText` property will contain the string defined in the `$dependencies` array.
-=======
-Note that using public properties instead of setter methods is also supported, though setter methods are generally preferred for code quality reasons.
-[/info]
-
-When creating a new instance of `App\Control\MyController` via Injector the permissions property will contain an instance of the `ThirdParty\PermissionService` that was resolved by Injector.
->>>>>>> d4be6d4f
+When creating a new instance of `App\Control\MyController` via Injector the permissions property will contain an instance of the `ThirdParty\PermissionService` that was resolved by Injector, and the `defaultText` property will contain the string defined in the `$dependencies` array.
 
 ```php
 use App\Control\MyController;
 use SilverStripe\Core\Injector\Injector;
-use ThirdParty\PermissionService;
 
 $object = Injector::inst()->get(MyController::class);
 
-<<<<<<< HEAD
 // prints 'ThirdParty\PermissionService'
 echo get_class($object->permissions);
 
 // prints 'This will just be assigned as a string'
 echo $object->getDefaultText();
-=======
-echo ($object->permissions instanceof PermissionService);
-// returns true;
->>>>>>> d4be6d4f
 ```
 
 We can then change or override any of those dependencies via the [Configuration YAML](../configuration) and Injector does the hard work of wiring it up.
@@ -408,7 +309,7 @@
 SilverStripe\Core\Injector\Injector:
   ThirdParty\PermissionService:
     class: App\MyCustomPermissionService
-  App\MyController:
+  App\Control\MyController:
     properties:
       defaultText: 'Replaces the old text'
 ```
@@ -417,12 +318,10 @@
 
 ```php
 use App\Control\MyController;
-use App\MyCustomPermissionService;
 use SilverStripe\Core\Injector\Injector;
 
 $object = Injector::inst()->get(MyController::class);
 
-<<<<<<< HEAD
 // prints 'App\MyCustomPermissionService'
 echo get_class($object->permissions);
 
@@ -430,38 +329,9 @@
 echo $object->getDefaultText();
 ```
 
-### Dependent Calls
-
-As well as properties, method calls the class depends on (i.e. method calls that should be done after instantiating the object) can also be specified via the `calls` property in yaml:
-=======
-// prints true
-echo ($object->permissions instanceof MyCustomPermissionService);
-```
-
-### Properties
-
-Injector's configuration can also be used to define properties, for example:
-
-```yml
-SilverStripe\Core\Injector\Injector:
-  App\Control\MyController:
-    properties:
-      textProperty: 'My Text Value'
-```
-
-```php
-use App\Control\MyController;
-
-$object = Injector::inst()->get(MyController::class);
-
-echo (is_string($object->textProperty));
-// returns true;
-```
-
 ### Dependent calls
 
-As well as properties, method calls the class depends on can also be specified via the `calls` property in YAML:
->>>>>>> d4be6d4f
+As well as properties, method calls the class depends on (i.e. method calls that should be done after instantiating the object) can also be specified via the `calls` property in YAML:
 
 ```yml
 SilverStripe\Core\Injector\Injector:
@@ -470,27 +340,14 @@
     calls:
       - [pushHandler, ['%$App\Log\DefaultHandler']]
 ```
-<<<<<<< HEAD
-=======
-
-This configuration will mean that every time `App\Logger` is instantiated by injector the `pushHandler` method will be called with the arguments `[ %$App\Log\DefaultHandler ]` (`%$App\Log\DefaultHandler` will be resolved by injector first). Note that [configuration is merged](../configuration/#configuration-values) so there may be multiple calls to `pushHandler` from other configuration files.
->>>>>>> d4be6d4f
 
 This configuration will mean that every time the `App\Logger` service is instantiated by injector the `pushHandler` method will be called with the arguments `['%$App\Log\DefaultHandler']` (which will be resolved by injector first, resulting in an instance of the `App\Log\DefaultHandler` service being passed into the method call).
 
-<<<<<<< HEAD
 Note that [configuration is merged](../configuration/#configuration-values) so there may be multiple calls to `pushHandler` from other configuration files.
 
 ### Managed objects
 
-While dependencies can be specified in PHP with the `$dependencies` configuration property, it is common to define them in yaml - especially when there is a chain of dependencies and other related configuration which needs to be defined.
-=======
-Simple dependencies can be specified by the `$dependencies`, but more complex configurations are possible by specifying
-constructor arguments, or by specifying more complex properties such as lists.
-
-These more complex configurations are defined in `Injector` configuration blocks and are read by the `Injector` at
-runtime.
->>>>>>> d4be6d4f
+While dependencies can be specified in PHP with the `$dependencies` configuration property, it is common to define them in YAML - especially when there is a chain of dependencies and other related configuration which needs to be defined.
 
 For example. assuming a class structure such as this:
 
@@ -525,14 +382,10 @@
 }
 ```
 
-<<<<<<< HEAD
-class MySQLDatabase 
-=======
 ```php
 namespace App\ORM;
 
 class MySQLDatabase
->>>>>>> d4be6d4f
 {
     private $username;
 
@@ -575,31 +428,21 @@
 $controller = Injector::inst()->get(MyController::class);
 ```
 
-<<<<<<< HEAD
 Would perform the following steps:
 
-* Fetches a singleton of the `App\MyController` service
-* If there no existing instance for the `App\MyController` singleton:
-  * Instantiates the service as an instance of the `App\MyController` class
-  * Look through the `dependencies` for the `App\MyController` service and fetch a singleton of the `App\PermissionService` service
-  * If there no existing instance for the `App\PermissionService` singleton:
-    * Instantiates the service as an instance of the `App\RestrictivePermissionService` class
-    * Look at the properties to be injected for the `App\PermissionService` service fetch a singleton of the `App\MySQLDatabase` service
-    * If there no existing instance for the `App\MySQLDatabase` singleton:
-      * Instantiates the service as an instance of the `App\MySQLDatabase` class
-      * Evaluates and passes in the values of the constants or environment variables `dbusername` and `dbpassword` as arguments to the constructor
-    * Sets the `App\MySQLDatabase` singleton as the private `database` property on the `App\PermissionService` singleton by passing it in to a call to the `setDatabase()` method
-  * Sets the `App\PermissionService` singleton as the public `permissions` property on the `App\MyController` singleton
-* Returns the `App\MyController` singleton
-=======
-Would setup the following
-
-- Create an object of type `App\Control\MyController`
-- Look through the **dependencies** and call `get('PermissionService')`
-- Load the configuration for PermissionService, and create an object of type `App\Control\RestrictivePermissionService`
-- Look at the properties to be injected and look for the config for `App\ORM\MySQLDatabase`
-- Create a `App\ORM\MySQLDatabase` class, passing `dbusername` and `dbpassword` as the parameters to the constructor.
->>>>>>> d4be6d4f
+- Fetches a singleton of the `App\Control\MyController` service
+- If there no existing instance for the `App\Control\MyController` singleton:
+  - Instantiates the service as an instance of the `App\Control\MyController` class
+  - Look through the `dependencies` for the `App\Control\MyController` service and fetch a singleton of the `App\PermissionService` service
+  - If there no existing instance for the `App\PermissionService` singleton:
+    - Instantiates the service as an instance of the `App\RestrictivePermissionService` class
+    - Look at the properties to be injected for the `App\PermissionService` service fetch a singleton of the `App\ORM\MySQLDatabase` service
+    - If there no existing instance for the `App\ORM\MySQLDatabase` singleton:
+      - Instantiates the service as an instance of the `App\ORM\MySQLDatabase` class
+      - Evaluates and passes in the values of the constants or environment variables `dbusername` and `dbpassword` as arguments to the constructor
+    - Sets the `App\ORM\MySQLDatabase` singleton as the private `database` property on the `App\PermissionService` singleton by passing it in to a call to the `setDatabase()` method
+  - Sets the `App\PermissionService` singleton as the public `permissions` property on the `App\Control\MyController` singleton
+- Returns the `App\Control\MyController` singleton
 
 ## Factories
 
@@ -621,26 +464,15 @@
     factory: App\MyFactory
 ```
 
-<<<<<<< HEAD
-**app/src/MyFactory.php**
-
-=======
->>>>>>> d4be6d4f
 ```php
 // app/src/MyFactory.php
 namespace App;
 
-<<<<<<< HEAD
 use SilverStripe\Core\Injector\Factory;
 
 class MyFactory implements Factory
 {
-    public function create($service, array $params = []) 
-=======
-class MyFactory implements SilverStripe\Core\Injector\Factory
-{
     public function create($service, array $params = [])
->>>>>>> d4be6d4f
     {
         return new MyServiceImplementation(...$params);
     }
@@ -726,21 +558,13 @@
 ```
 
 Both `App\Connector` and `App\ServiceConnector` will have the `AsString` property set to true, but the resulting
-<<<<<<< HEAD
 instances will be classes which match their respective service names (i.e. `App\Connector` will be an instance of `App\Connector`,
 and `App\ServiceConnector` will be an instance of `App\ServiceConnector`), due to the lack of a `class` specification
 on either service definition.
-=======
-instances will be classes which match their respective service names, due to the lack of a `class` specification.
->>>>>>> d4be6d4f
 
 ## Testing with injector
 
-<<<<<<< HEAD
 In situations where service definitions must be temporarily overridden, it is possible to create nested Injector instances
-=======
-In situations where injector states must be temporarily overridden, it is possible to create nested Injector instances
->>>>>>> d4be6d4f
 which may be later discarded, reverting the application to the original state. This is done through `nest` and `unnest`.
 
 This is useful when writing test cases, as certain services may be necessary to override for a single method call.
@@ -767,11 +591,7 @@
 
 ## Injectable trait
 
-<<<<<<< HEAD
 The [`Injectable`](api:SilverStripe\Core\Injector\Injectable) trait can be used to indicate your class is able to be used with Injector (though it is not required). It provides the `create` and `singleton` methods to shortcut creating objects through Injector.
-=======
-The `SilverStripe\Core\Injector\Injectable` trait can be used to indicate your class is able to be used with Injector (though it is not required). It also provides the `create` and `singleton` methods to shortcut creating objects through Injector.
->>>>>>> d4be6d4f
 
 For example with the following class:
 
@@ -791,14 +611,9 @@
 ```php
 use App\MyClass;
 
-<<<<<<< HEAD
 // instantiate a new instance of App\MyClass via Injector
 $object = MyClass::create();
 // or fetch App\MyClass as a singleton
-=======
-$object = MyClass::create();
-// or for a singleton
->>>>>>> d4be6d4f
 $singletonObject = MyClass::singleton();
 ```
 
