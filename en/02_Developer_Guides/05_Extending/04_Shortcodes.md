---
title: Shortcodes
summary: Flexible content embedding
icon: code
---

# Shortcodes

The [ShortcodeParser](api:SilverStripe\View\Parsers\ShortcodeParser) API is simple parser that allows you to map specifically formatted content to a callback to
transform them into something else. You might know this concept from forum software which don't allow you to insert
direct HTML, instead resorting to a custom syntax.

In the CMS, authors often want to insert content elements which go beyond standard formatting, at an arbitrary position
in their WYSIWYG editor. Shortcodes are a semi-technical solution for this. A good example would be embedding a 3D file
viewer or a Google Map at a certain location.

In this example, `[map]` represents the shortcode from [How to Create a Google Maps Shortcode](how_tos/create_a_google_maps_shortcode).

```php
$text = '<h1>My Map</h1>[map]'

// Will output
// <h1>My Map</h1><iframe ... ></iframe>
```

The following are all valid syntax for shortcodes. Some shortcodes accept parameters or wrap content, while others don't.

<<<<<<< HEAD
```php
# The most simple shortcodes don't need any parameters or wrap any content
[my_shortcode]
# A closing slash is allowed for legacy reasons
[my_shortcode /]
# Parameters can be included like so:
[my_shortcode,myparameter="value"]
# If you wrap any content in a shortcode, you need to have a closing tag 
[my_shortcode,myparameter="value"]Enclosed Content[/my_shortcode]
```

Shortcodes are automatically parsed on any database field which is declared as [HTMLText](api:SilverStripe\ORM\FieldType\DBHTMLText) 
when rendered into a template (if you want a `HTMLText` field that doesn't parse shortcodes, use `HTMLFragment`).
This can also be enabled for [HTMLVarchar](api:SilverStripe\ORM\FieldType\DBHTMLVarchar). This means you can use shortcodes on common fields like `SiteTree.Content`, and any
=======
```text
[my_shortcode]

[my_shortcode/]

[my_shortcode,myparameter="value"]

[my_shortcode,myparameter="value"]Enclosed Content[/my_shortcode]
```

Shortcodes are automatically parsed on any database field which is declared as [HTMLValue](api:SilverStripe\View\Parsers\HTMLValue) or [DBHTMLText](api:SilverStripe\ORM\FieldType\DBHTMLText),
when rendered into a template. This means you can use shortcodes on common fields like `SiteTree.Content`, and any
>>>>>>> d4be6d4f
other [DataObject::$db](api:SilverStripe\ORM\DataObject::$db) definitions of these types.

Other fields can be manually parsed with shortcodes through the `parse` method.

```php
use SilverStripe\View\Parsers\ShortcodeParser;

$text = 'My awesome [my_shortcode] is here.';
ShortcodeParser::get_active()->parse($text);
```

<<<<<<< HEAD
## Enabling shortcode parsing for `HTMLVarchar`

If you want _all_ `HTMLVarchar` fields to automatically process shortcodes when rendered in templates, you can enable this globally like so:

```yml
SilverStripe\Core\Injector\Injector:
  HTMLVarchar:
    properties:
      ProcessShortcodes: true
```

If you want only some specific `HTMLVarchar` fields to process shortcodes, you can either do that by declaring a _new_ field type:

```yml
SilverStripe\Core\Injector\Injector:
  HTMLVarcharWithShortcodes:
    class: SilverStripe\ORM\FieldType\DBHTMLVarchar
    properties:
      ProcessShortcodes: true
```

or by defining a "getter" method for the relevant fields. This example assumes you have a db field named `MyHtmlVarcharField`:

```php
public function getMyHtmlVarcharField()
{
    $field = $this->dbObject('MyHtmlVarcharField');
    $field->setProcessShortcodes(true);
    return $field;
}
```

[info]
See [Data types and Casting](/developer_guides/model/data_types_and_casting/#overriding) for more information about getter methods.
[/info]

## Defining Custom Shortcodes
 
First we need to define a callback for the shortcode. These callbacks are usually static methods on some class, but they can also be anonymous functions or any other valid PHP callback.

**app/src/Page.php**
=======
## Defining custom shortcodes
>>>>>>> d4be6d4f

First we need to define a callback for the shortcode.

```php
// app/src/ShortCode/MyShortCodeProvider.php
namespace App\ShortCode;

class MyShortCodeProvider
{
    public static function parseMyShortCode($arguments, $content = null, $parser = null, $tagName = null)
    {
        return '<em>' . $tagName . '</em> ' . $content . '; ' . count($arguments) . ' arguments.';
    }
}
```

Note that the `$casting` configuration here is optional - it's used in this case to allow directly calling this method from a template. It doesn't affect the actual shortcode functionality at all.

[warning]
Note that the `$arguments` parameter potentially contains any arbitrary key/value pairs the user has chosen to include.
It is strongly recommended that you don't directly convert this array into a list of attributes for your final HTML markup
as that could lead to XSS vulnerabilities in your project.

If you want to use the `$arguments` parameter as a list of attributes for your final HTML markup, it is strongly recommended that you
pass the array through a filter of allowed arguments using [array_filter()](https://www.php.net/manual/en/function.array-filter.php)
or similar.
[/warning]

These parameters are passed to the `parseMyShortCode` callback:

- Any parameters attached to the shortcode as an associative array (keys are lower-case).
- Any content enclosed within the shortcode (if it is an enclosing shortcode). Note that any content within this
   will not have been parsed, and can optionally be fed back into the parser.
<<<<<<< HEAD
 - The `ShortcodeParser` instance used to parse the content.
 - The shortcode tag name that was matched within the parsed content.
 - An associative array of extra information about the shortcode being parsed. For example, if the shortcode is
=======
- The ShortcodeParser instance used to parse the content.
- The shortcode tag name that was matched within the parsed content.
- An associative array of extra information about the shortcode being parsed. For example, if the shortcode is
>>>>>>> d4be6d4f
   is inside an attribute, the `element` key contains a reference to the parent `DOMElement`, and the `node`
   key the attribute's `DOMNode`.

To register a shortcode you call the following.

```php
<<<<<<< HEAD
ShortcodeParser::get('default')->register('my_shortcode', ['Page', 'MyShortCodeMethod']);
```

[info]
Note that `my_shortcode` is an arbitrary name which can be made up of alphanumeric characters and the underscore (`_`) character. If you try to register a shortcode with a name using any other characters, it will not work.
[/info]

## Built-in Shortcodes
=======
// app/_config.php
use App\ShortCode\MyShortCodeProvider;

// ShortcodeParser::get('default')->register($shortcode, $callback);
ShortcodeParser::get('default')->register('my_shortcode', [MyShortCodeProvider::class, 'parseMyShortCode']);
```

Note that the callback can be any callable, including an anonymous function.

## Built-in shortcodes
>>>>>>> d4be6d4f

Silverstripe CMS comes with several shortcode built-in.

### Links

Internal page links keep references to their database IDs rather than the URL, in order to make these links resilient
against moving the target page to a different location in the page tree. This is done through the `[sitetree_link]`
shortcode, which takes an `id` parameter.

```html
 <a href="[sitetree_link,id=99]">...</a>
```

Links to internal `File` database records work exactly the same, but with the `[file_link]` shortcode.

```html
 <a href="[file_link,id=99]">...</a>
```

### Images

Images inserted through the "Insert Media" form (WYSIWYG editor) need to retain a relationship with
the underlying [Image](api:SilverStripe\Assets\Image) database record. The `[image]` shortcode saves this database reference
instead of hard-linking to the filesystem path of a given image.

```html
[image id="99" alt="My text"]
```

### Media (photo, video and rich content)

Many media formats can be embedded into websites through the `<object>` tag, but some require plugins like Flash or
special markup and attributes. OEmbed is a standard to discover these formats based on a simple URL, for example a
Youtube link pasted into the "Insert Media" form of the CMS.

<<<<<<< HEAD
Some of these variations are likely to be explicitly not allowed in your TinyMCE configuration, so the embed plugin shows a placeholder instead, and the embed details such as the URL are stored with a 
custom `[embed]` shortcode.

```html
[embed width=480 height=270 class=left thumbnail=https://i1.ytimg.com/vi/lmWeD-vZAMY/hqdefault.jpg?r=8767]
	https://www.youtube.com/watch?v=lmWeD-vZAMY
=======
Since TinyMCE can't represent all these variations, we're showing a placeholder instead, and storing the URL with a
custom `[embed]` shortcode.

```html
[embed width=480 height=270 class=left thumbnail=http://i1.ytimg.com/vi/lmWeD-vZAMY/hqdefault.jpg?r=8767]
    http://www.youtube.com/watch?v=lmWeD-vZAMY
>>>>>>> d4be6d4f
[/embed]
```

### Attribute and element scope

HTML with unprocessed shortcodes in it is still valid HTML. As a result, shortcodes can be in two places in HTML:

- In an attribute value, like so: `<a title="[title]">link</a>`
- In an element's text, like so: `<p>Some text [shortcode] more text</p>`

The first is called "element scope", the second "attribute scope"

<<<<<<< HEAD
You may not use shortcodes in any other location. Specifically, you can not use shortcodes to generate new attributes in an existing element or 
=======
You may not use shortcodes in any other location. Specifically, you can not use shortcodes to generate attributes or
>>>>>>> d4be6d4f
change the name of a tag. These usages are forbidden:

```html
<[paragraph]>Some test</[paragraph]>

<a [titleattribute]>link</a>
```

You may need to escape text inside attributes `>` becomes `&gt;`, You can include HTML tags inside a shortcode tag, but
you need to be careful of nesting to ensure you don't break the output.

```html
<!-- Good -->
<div>
    [shortcode]
        <p>Caption</p>
    [/shortcode]
</div>

<!-- Bad: -->

<div>
    [shortcode]
</div>
<p>
    [/shortcode]
</p>
```

### Location

Element scoped shortcodes have a special ability to move the location they are inserted at to comply with HTML lexical
rules. Take for example this basic paragraph tag:

```html
<p><a href="#">Head [figure,src="assets/a.jpg",caption="caption"] Tail</a></p>
```

When converted naively would become:

```html
<p><a href="#">Head <figure><img src="assets/a.jpg" /><figcaption>caption</figcaption></figure> Tail</a></p>
```

However this is not valid HTML - P elements can not contain other block level elements.

To fix this you can specify a "location" attribute on a shortcode. When the location attribute is "left" or "right"
the inserted content will be moved to immediately before the block tag.

```html
<p><a href="#">Head [figure,location="left",src="assets/a.jpg",caption="caption"] Tail</a></p>
```

The result is this:

```html
<figure><img src="assets/a.jpg" /><figcaption>caption</figcaption></figure><p><a href="#">Head  Tail</a></p>
```

### Parameter values

Here is a summary of the callback parameter values based on some example shortcodes.

```php
namespace App\ShortCode;

use SilverStripe\View\Parsers\ShortcodeParser;

class MyShortCodeProvider
{
    public static function myCustomShortCode(
        array $arguments,
        ?string $content,
        ShortcodeParser $parser,
        string $tagName
    ) {
        // ...
    }
}
```

```text
[my_shortcode]
<<<<<<< HEAD
$attributes      => [];
$content         => null;
$parser          => ShortcodeParser instance,
$tagName         => 'my_shortcode'
=======
$attributes     => [];
$content        => null;
$parser         => ShortcodeParser instance,
$tagName        => 'my_shortcode'
>>>>>>> d4be6d4f
```

```text
[my_shortcode,attribute="foo",other="bar"]
$attributes      => ['attribute' => 'foo', 'other' => 'bar']
$enclosedContent => null
$parser          => ShortcodeParser instance
$tagName         => 'my_shortcode'
```

```text
[my_shortcode,attribute="foo"]content[/my_shortcode]
$attributes      => ['attribute' => 'foo']
$enclosedContent => 'content'
$parser          => ShortcodeParser instance
$tagName         => 'my_shortcode'
```

## Limitations

Since the shortcode parser is based on a simple regular expression it cannot properly handle nested shortcodes. For
example the below code will not work as expected:

```html
[shortcode]
[shortcode][/shortcode]
[/shortcode]
```

The parser will raise an error if it can not find a matching opening tag for any particular closing tag

## Related documentation

<<<<<<< HEAD
 * [Wordpress Implementation](https://codex.wordpress.org/Shortcode_API)
 * [How to Create a Google Maps Shortcode](how_tos/create_a_google_maps_shortcode)
=======
- [Wordpress Implementation](http://codex.wordpress.org/Shortcode_API)
- [How to Create a Google Maps Shortcode](how_tos/create_a_google_maps_shortcode)
>>>>>>> d4be6d4f

## API documentation

- [ShortcodeParser](api:SilverStripe\View\Parsers\ShortcodeParser)<|MERGE_RESOLUTION|>--- conflicted
+++ resolved
@@ -25,36 +25,24 @@
 
 The following are all valid syntax for shortcodes. Some shortcodes accept parameters or wrap content, while others don't.
 
-<<<<<<< HEAD
-```php
+```text
 # The most simple shortcodes don't need any parameters or wrap any content
 [my_shortcode]
+
 # A closing slash is allowed for legacy reasons
 [my_shortcode /]
+
 # Parameters can be included like so:
 [my_shortcode,myparameter="value"]
-# If you wrap any content in a shortcode, you need to have a closing tag 
+
+# If you wrap any content in a shortcode, you need to have a closing tag
 [my_shortcode,myparameter="value"]Enclosed Content[/my_shortcode]
 ```
 
-Shortcodes are automatically parsed on any database field which is declared as [HTMLText](api:SilverStripe\ORM\FieldType\DBHTMLText) 
+Shortcodes are automatically parsed on any database field which is declared as [`HTMLText`](api:SilverStripe\ORM\FieldType\DBHTMLText)
 when rendered into a template (if you want a `HTMLText` field that doesn't parse shortcodes, use `HTMLFragment`).
-This can also be enabled for [HTMLVarchar](api:SilverStripe\ORM\FieldType\DBHTMLVarchar). This means you can use shortcodes on common fields like `SiteTree.Content`, and any
-=======
-```text
-[my_shortcode]
-
-[my_shortcode/]
-
-[my_shortcode,myparameter="value"]
-
-[my_shortcode,myparameter="value"]Enclosed Content[/my_shortcode]
-```
-
-Shortcodes are automatically parsed on any database field which is declared as [HTMLValue](api:SilverStripe\View\Parsers\HTMLValue) or [DBHTMLText](api:SilverStripe\ORM\FieldType\DBHTMLText),
-when rendered into a template. This means you can use shortcodes on common fields like `SiteTree.Content`, and any
->>>>>>> d4be6d4f
-other [DataObject::$db](api:SilverStripe\ORM\DataObject::$db) definitions of these types.
+This can also be enabled for [`HTMLVarchar`](api:SilverStripe\ORM\FieldType\DBHTMLVarchar). This means you can use shortcodes on common fields like `SiteTree.Content`, and any
+other [`$db`](api:SilverStripe\ORM\DataObject::$db) definitions of these types.
 
 Other fields can be manually parsed with shortcodes through the `parse` method.
 
@@ -65,10 +53,9 @@
 ShortcodeParser::get_active()->parse($text);
 ```
 
-<<<<<<< HEAD
 ## Enabling shortcode parsing for `HTMLVarchar`
 
-If you want _all_ `HTMLVarchar` fields to automatically process shortcodes when rendered in templates, you can enable this globally like so:
+If you want *all* `HTMLVarchar` fields to automatically process shortcodes when rendered in templates, you can enable this globally like so:
 
 ```yml
 SilverStripe\Core\Injector\Injector:
@@ -77,7 +64,7 @@
       ProcessShortcodes: true
 ```
 
-If you want only some specific `HTMLVarchar` fields to process shortcodes, you can either do that by declaring a _new_ field type:
+If you want only some specific `HTMLVarchar` fields to process shortcodes, you can either do that by declaring a *new* field type:
 
 ```yml
 SilverStripe\Core\Injector\Injector:
@@ -102,16 +89,9 @@
 See [Data types and Casting](/developer_guides/model/data_types_and_casting/#overriding) for more information about getter methods.
 [/info]
 
-## Defining Custom Shortcodes
- 
+## Defining custom shortcodes
+
 First we need to define a callback for the shortcode. These callbacks are usually static methods on some class, but they can also be anonymous functions or any other valid PHP callback.
-
-**app/src/Page.php**
-=======
-## Defining custom shortcodes
->>>>>>> d4be6d4f
-
-First we need to define a callback for the shortcode.
 
 ```php
 // app/src/ShortCode/MyShortCodeProvider.php
@@ -143,42 +123,27 @@
 - Any parameters attached to the shortcode as an associative array (keys are lower-case).
 - Any content enclosed within the shortcode (if it is an enclosing shortcode). Note that any content within this
    will not have been parsed, and can optionally be fed back into the parser.
-<<<<<<< HEAD
- - The `ShortcodeParser` instance used to parse the content.
- - The shortcode tag name that was matched within the parsed content.
- - An associative array of extra information about the shortcode being parsed. For example, if the shortcode is
-=======
-- The ShortcodeParser instance used to parse the content.
+- The `ShortcodeParser` instance used to parse the content.
 - The shortcode tag name that was matched within the parsed content.
 - An associative array of extra information about the shortcode being parsed. For example, if the shortcode is
->>>>>>> d4be6d4f
    is inside an attribute, the `element` key contains a reference to the parent `DOMElement`, and the `node`
    key the attribute's `DOMNode`.
 
 To register a shortcode you call the following.
 
 ```php
-<<<<<<< HEAD
-ShortcodeParser::get('default')->register('my_shortcode', ['Page', 'MyShortCodeMethod']);
+// app/_config.php
+use App\ShortCode\MyShortCodeProvider;
+use SilverStripe\View\Parsers\ShortcodeParser;
+
+ShortcodeParser::get('default')->register('my_shortcode', [MyShortCodeProvider::class, 'parseMyShortCode']);
 ```
 
 [info]
 Note that `my_shortcode` is an arbitrary name which can be made up of alphanumeric characters and the underscore (`_`) character. If you try to register a shortcode with a name using any other characters, it will not work.
 [/info]
 
-## Built-in Shortcodes
-=======
-// app/_config.php
-use App\ShortCode\MyShortCodeProvider;
-
-// ShortcodeParser::get('default')->register($shortcode, $callback);
-ShortcodeParser::get('default')->register('my_shortcode', [MyShortCodeProvider::class, 'parseMyShortCode']);
-```
-
-Note that the callback can be any callable, including an anonymous function.
-
 ## Built-in shortcodes
->>>>>>> d4be6d4f
 
 Silverstripe CMS comes with several shortcode built-in.
 
@@ -214,21 +179,12 @@
 special markup and attributes. OEmbed is a standard to discover these formats based on a simple URL, for example a
 Youtube link pasted into the "Insert Media" form of the CMS.
 
-<<<<<<< HEAD
-Some of these variations are likely to be explicitly not allowed in your TinyMCE configuration, so the embed plugin shows a placeholder instead, and the embed details such as the URL are stored with a 
+Some of these variations are likely to be explicitly not allowed in your TinyMCE configuration, so the embed plugin shows a placeholder instead, and the embed details such as the URL are stored with a
 custom `[embed]` shortcode.
 
 ```html
 [embed width=480 height=270 class=left thumbnail=https://i1.ytimg.com/vi/lmWeD-vZAMY/hqdefault.jpg?r=8767]
-	https://www.youtube.com/watch?v=lmWeD-vZAMY
-=======
-Since TinyMCE can't represent all these variations, we're showing a placeholder instead, and storing the URL with a
-custom `[embed]` shortcode.
-
-```html
-[embed width=480 height=270 class=left thumbnail=http://i1.ytimg.com/vi/lmWeD-vZAMY/hqdefault.jpg?r=8767]
-    http://www.youtube.com/watch?v=lmWeD-vZAMY
->>>>>>> d4be6d4f
+  https://www.youtube.com/watch?v=lmWeD-vZAMY
 [/embed]
 ```
 
@@ -241,11 +197,7 @@
 
 The first is called "element scope", the second "attribute scope"
 
-<<<<<<< HEAD
-You may not use shortcodes in any other location. Specifically, you can not use shortcodes to generate new attributes in an existing element or 
-=======
-You may not use shortcodes in any other location. Specifically, you can not use shortcodes to generate attributes or
->>>>>>> d4be6d4f
+You may not use shortcodes in any other location. Specifically, you can not use shortcodes to generate new attributes in an existing element or
 change the name of a tag. These usages are forbidden:
 
 ```html
@@ -329,17 +281,10 @@
 
 ```text
 [my_shortcode]
-<<<<<<< HEAD
 $attributes      => [];
 $content         => null;
 $parser          => ShortcodeParser instance,
 $tagName         => 'my_shortcode'
-=======
-$attributes     => [];
-$content        => null;
-$parser         => ShortcodeParser instance,
-$tagName        => 'my_shortcode'
->>>>>>> d4be6d4f
 ```
 
 ```text
@@ -373,13 +318,8 @@
 
 ## Related documentation
 
-<<<<<<< HEAD
- * [Wordpress Implementation](https://codex.wordpress.org/Shortcode_API)
- * [How to Create a Google Maps Shortcode](how_tos/create_a_google_maps_shortcode)
-=======
-- [Wordpress Implementation](http://codex.wordpress.org/Shortcode_API)
+- [Wordpress Implementation](https://codex.wordpress.org/Shortcode_API)
 - [How to Create a Google Maps Shortcode](how_tos/create_a_google_maps_shortcode)
->>>>>>> d4be6d4f
 
 ## API documentation
 
