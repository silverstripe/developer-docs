---
title: Routing
summary: A more in depth look at how to map requests to particular controllers and actions.
---

# Routing

[info]
If you're extending [`ContentController`](api:SilverStripe\CMS\Controllers\ContentController) or `PageController` for your [`SiteTree`](api:SilverStripe\CMS\Model\SiteTree) records you don't need to define the routing rules as the `cms` handles routing for those. You may still need to define [url_handlers](#url-handlers) in some cases though.
[/info]

Routing is the process of mapping URL's to [Controller](api:SilverStripe\Control\Controller) and actions.

[hint]
Getting routing rules right can be tricky. Add `?debug_request` to the end of your URL in your browser (while in dev mode) to see debug information about how your controller is matching actions against your URL pattern.
See [URL Variable Tools](/developer_guides/debugging/url_variable_tools) for more useful URL variables for debugging.
[/hint]

Routes are defined by setting the `rules` configuration array on [`Director`](api:SilverStripe\Control\Director). Typically you will add this configuration in a `routes.yml` file in your application or module's `_config` folder alongside your other configuration files.

```yml
# app/_config/routes.yml
---
Name: approutes
After:
  - '#rootroutes'
  - '#coreroutes'
---
SilverStripe\Control\Director:
  rules:
    'teams//$Action/$ID/$Name': 'App\Control\TeamController'
    'player/': 'App\Control\PlayerController'
    '': 'App\Control\HomeController'
```

[hint]
The `//` before `$Action` in the above routing pattern is important! Without this, the appropriate action will not be matched. See [URL patterns](#url-patterns) below for more information about this.
[/hint]

The above declarations will instantiate a new controller with the given class name. If your controller needs some additional setup (e.g. it has constructor parameters or needs some method to be called before handling certain requests) you can set up a service with the injector and tell the `Director` to use that specific service.

```yml
SilverStripe\Control\Director:
  rules:
    'player/': '%$SpecialInjectedController'
```

See [Dependency Injection](/developer_guides/extending/injector) for more information about the injector configuration syntax and how to define services.

[hint]
You can also define redirections in your routing rules! See [Redirection](redirection#redirections-in-routing-rules) for more information.
[/hint]

Read the [Configuration](../configuration) documentation for more information about the configuration API and syntax in general.

## Alternative syntax

The above example, and other examples in this section, show the controller class or service name as a single value in the array, with the routing rule that applies to it being the key.

If you want to be more explicit in your configuration declaration, you can instead set the value of the array to be *another* array, where the key is the word "Controller", and the value is again your controller class or service name.

```yml
SilverStripe\Control\Director:
  rules:
    'teams//$Action/$ID/$Name':
      Controller: 'App\Control\TeamController'
    'player/':
      Controller: '%$SpecialInjectedController'
```

## Parameters

```yml
SilverStripe\Control\Director:
  rules:
    'teams//$Action/$ID/$Name': 'App\Control\TeamController'
```

This route has defined that any URL beginning with `teams/` should instantiate and be handled by a `TeamController`.

It also contains 3 `parameters` (or `params` for short). `$Action`, `$ID` and `$Name`. These are placeholders
which will be filled when the user makes their request. Request parameters are available on the `HTTPRequest` object
and can be pulled out from a controller using `$this->getRequest()->param($name)`.

[hint]
The base `Controller` class already defines `$Action//$ID/$OtherID` in the `url_handlers` configuration array - so you can omit that part of the routing rule if you want, simplifying the above rule to:

```yml
SilverStripe\Control\Director:
  rules:
    'teams': 'App\Control\TeamController'
```

[/hint]

[alert]
Be aware that if your action doesn't follow the default URL handler pattern `$Action//$ID/$OtherID`, you *must* declare the appropriate url_handler pattern for your action.
This is because the `Director.rules` configuration is *only* used to indentify which *controller* should handle the request, and how to handle parameters. It does *not*
provide enough information on its own for the controller to know which *action* should be used.

For example, the following two routing rules *must* have an appropriate `url_handlers` declaration:

- `teams//$Action/$ID/$AnotherID/$Name` - the `$Action/$ID/$AnotherID/$Name` portion needs to be declared in `url_handlers`
- `teams//$@` - the `$@` portion needs to be declared in `url_handlers`

In both cases, having any more than 3 path segments after `teams/` in the URL will result in the error "I can't handle sub-URLs on class `App\Control\TeamController`". This happens because there are more path segments than the default URL handler pattern knows how to deal with.

Note also that in both cases the first path segment after `teams/` will try to match against an action on the controller. You can also use `url_handlers` to declare a specific action that should handle these patterns regardless of what the parameter values resolve to.

See [URL Handlers](#url-handlers) below for more information about the `url_handlers` configuration array.
[/alert]

Here is what those parameters would look like for certain requests

Accessing the `/teams/` route:

```php
$params = $this->getRequest()->params();

// returns the following array:
$params = [
    'Action' => null,
    'ID' => null,
    'Name' => null,
];
```

Accessing the `/teams/players` route:

```php
$params = $this->getRequest()->params();

// returns the following array:
$params = [
    'Action' => 'players',
    'ID' => null,
    'Name' => null,
];
```

Accessing the `/teams/players/1` route:

```php
$params = $this->getRequest()->params();

// returns the following array:
$params = [
    'Action' => 'players',
    'ID' => 1,
    'Name' => null,
];

// You can also fetch one parameter at a time:
$id = $this->getRequest()->param('ID');
```

[info]
All Controllers have access to `$this->getRequest()` for the request object and `$this->getResponse()` for the response.
Controller actions also accept the current `HTTPRequest` as their first argument.
[/info]

## URL patterns

The [`RequestHandler`](api:SilverStripe\Control\RequestHandler) (of which `Controller` is a subclass) will parse all rules you specify against the following patterns. The most specific rule
will be the one followed for the response.

[alert]
A rule must always start with alphabetical (`[A-Za-z]`) characters or a $Variable declaration
[/alert]

 | Pattern     | Description |
 | ----------- | --------------- |
 | `$`         | **Param Variable** - Starts the name of a parameter variable, it is optional to match this unless ! is used |
 | `!`         | **Require Variable** - Placing this after a parameter variable requires data to be present for the rule to match |
 | `//`        | **Shift Point** - Declares that variables denoted with a $ are only parsed into the $params AFTER this point in the regex |

[notice]
The shift point is an important part of the routing pattern and should immediately follow the hard-coded portion of the URL segment.
This ensures that the request handler knows to only pass through items *after* that point as variable parameters for the controller to check against its `url_handler`
patterns.
[/notice]

The following is a very common URL handler syntax. For any URL that contains 'teams' this rule will match and hand over execution to the
matching controller. The `TeamsController` is passed an optional action, id, and other id parameters to do any more
decision making.

```yml
SilverStripe\Control\Director:
  rules:
    'teams//$Action/$ID/$OtherID': 'App\Control\TeamController'

# /teams/
# /teams/players/
# /teams/players/1
# /teams/players/1/13
```

This next example does the same matching as the previous example, any URL starting with `teams` will look at this rule **but** both
`$Action` and `$ID` are required. Any requests to `teams/` will result in a `404` error (or, if an appropriate looser routing rule exists, will match against that)
rather than being handed off to the `TeamController`.

```yml
SilverStripe\Control\Director:
  rules:
    'teams//$Action!/$ID!': 'App\Control\TeamController'
```

Next we have a route that will any URL starting with `/admin/help/`, but don't include `/help/` as part of the action (the shift point is set to
start parsing variables and the appropriate controller action AFTER the `//`).

```yml
SilverStripe\Control\Director:
  rules:
    'admin/help//$Action/$ID: 'App\Control\AdminHelpController'
```

### Wildcard URL patterns

There are two wildcard patterns that can be used. `$@` and `$*`. These parameters can only be used
at the end of a URL pattern - anything in the pattern after one of these is ignored.

Inspired by [bash variadic variable syntax](https://www.gnu.org/software/bash/manual/html_node/Special-Parameters.html)
there are two ways to capture all URL parameters without having to explicitly
specify them in the URL rule.

Using `$@` will split the URL into numbered parameters (`$1`, `$2`, ..., `$n`). For example:

```yml
SilverStripe\Control\Director:
  rules:
    'staff': 'App\Control\StaffController'
```

```php
namespace App\Control;

use SilverStripe\Control\Controller;
use SilverStripe\Control\HTTPRequest;

class StaffController extends Controller
{
    private static $url_handlers = [
        '$@' => 'index',
    ];

    public function index(HTTPRequest $request)
    {
        // GET /staff/managers/bob
        // "managers"
        $request->latestParam('$1');
        // "bob"
        $request->latestParam('$2');
        // ["managers", "bob"]
        $request->latestParams();
    }
}
```

Alternatively, if access to the parameters is not required in this way then it is possible to use `$*` to match all
URL parameters but not collect them in the same way:

```php
namespace App\Control;

use SilverStripe\Control\Controller;
use SilverStripe\Control\HTTPRequest;

class StaffController extends Controller
{
    private static $url_handlers = [
        '$*' => 'index',
    ];

    public function index(HTTPRequest $request)
    {
        // GET /staff/managers/bob/hobbies
        // "managers/bob/hobbies"
        $request->remaining();

        // returns "managers", and removes that from the list of remaining params
        $nextParam = $request->shift();

        // returns ["bob", "hobbies"] and removes those from the list of remaining params
        $moreParams = $request->shift(2);
    }
}
```

## URL handlers

In previous examples the URLs were configured using the [`Director`](api:SilverStripe\Control\Director) rules in the **routes.yml** file.
Alternatively you can use this to provide just enough information for the `Director` to select your controller to handle the request, and
specify the rest of the routing rules for your actions directly in your Controller class.

[alert]
Don't forget to set your actions in the `allowed_actions` configuration array, or you won't be able to access them via HTTP requests.

See the [Access Control](access_control) documentation for more information.
[/alert]

In this case, the routing rule only needs to provide enough information for the framework to choose the desired controller.

```yml
SilverStripe\Control\Director:
  rules:
    'teams': 'App\Control\TeamController'
```

The rest of the routing rule, which tells your controller which action should handle the request, is entered in the `$url_handlers` configuration array.
This array is processed at runtime once the `Controller` has been matched.

This is useful when you want to provide one action to handle multiple route mappings. Say for instance we want to respond
`teams/coaches`, and `teams/staff` to the one controller action `payroll`.

```php
// app/src/Control/TeamController.php
namespace App\Control;

use SilverStripe\Control\Controller;

class TeamController extends Controller
{
    private static $url_segment = 'teams';

    private static $allowed_actions = [
        'payroll',
    ];

    private static $url_handlers = [
        'staff/$ID/$Name' => 'payroll',
        'coach/$ID/$Name' => 'payroll',
    ];

    // ...
}
```

The `$url_handlers` array uses the same syntax as the `Director.rules` configuration, except the value here is an action on the controller rather than the controller class itself. The patterns are relative to the main path that was used to match the controller in the first place.

Now let’s consider a more complex example, where using
`$url_handlers` is mandatory. In this example, the URLs are of the form
`https://www.example.com/feed/go/`, followed by 5 parameters.

The main routing rule to match the controller is simple:

```yml
SilverStripe\Control\Director:
  rules:
    'feed': 'App\Control\FeedController'
```

The PHP controller class specifies the URL pattern in `$url_handlers`. Notice that it defines 5
parameters.

```php
namespace App\Control;

use SilverStripe\CMS\Controllers\ContentController;
use SilverStripe\Control\HTTPRequest;

class FeedController extends ContentController
{
    private static $url_segment = 'feed';

    private static $allowed_actions = [
        'go',
    ];

    private static $url_handlers = [
        'go/$UserName/$Timestamp/$OutputType/$DeleteMode' => 'go',
    ];

    public function go(HTTPRequest $request)
    {
        $user = $this->getUserByName($this->getRequest()->param('UserName'));
        /* more processing goes here */
    }
}
```

## Root URL handlers

```yml
SilverStripe\Control\Director:
  rules:
    'bread': 'App\Control\BreadAPIController'
```

In some cases, the Director rule covers the entire URL you intend to match, and you simply want the controller to respond to a 'root' request. This request will automatically direct to an `index()` method if it exists on the controller, but you can also set a custom method to use in `$url_handlers` with the `'/'` key:

```php
namespace App\Control;

use SilverStripe\Control\Controller;

class BreadAPIController extends Controller
{
    private static $allowed_actions = [
        'getBreads',
        'createBread',
    ];

    private static $url_handlers = [
        'GET /' => 'getBreads',
        'POST /' => 'createBread',
    ];
}
```

<<<<<<< HEAD
=======
[alert]
In Silverstripe CMS versions prior to 4.6, an empty key (`''`) must be used in place of the `'/'` key. When specifying an HTTP method, the empty string must be separated from the method (e.g. `'GET '`). The empty key and slash key are also equivalent in Director rules.
[/alert]

## Nested request handlers

Nested [`RequestHandler`](api:SilverStripe\Control\RequestHandler) routing is used extensively in the CMS and is used to create URL endpoints without YAML configuration. Nesting is done by returning a `RequestHandler` from an action method on another `RequestHandler`, usually a `Controller`.

`RequestHandler` is the base class for other classes that can handle HTTP requests such as `Controller`, [`FormRequestHandler`](api:SilverStripe\Forms\FormRequestHandler) (used by [`Form`](api:SilverStripe\Forms\Form)) and [`FormField`](api:SilverStripe\Forms\FormField).

### How it works

[`Director::handleRequest()`](api:SilverStripe\Control\Director::handleRequest()) begins the URL parsing process by parsing the start of the URL and workng out which request handler to use by looking in routes set in YAML config under `Director.rules`.

When a request handler matching the first portion of the URL is found, the `handleRequest()` method on the matched request handler is called. This passes control to the matched request handler and the next portion of the URL is processed.

From there regular request handling occurs and the URL will be checked to see if it matches `$allowed_actions` on the `RequestHandler`, possibly routed via `$url_handlers`. If an `$allowed_action` (i.e. method on the `RequestHandler`) is matched and that method returns a request handler, then control will be passed to this nested request handler and the next portion of the URL is processed.

### Example of a nested request handler being returned in an action method

Using the code below, navigating to the URL `/one/two/hello` will return a response with a body of "hello"

```yml
// app/_config/routes.yml
SilverStripe\Control\Director:
  rules:
    'one': 'App\Control\RequestHandlerOne'
```

```php
// app/src/Control/RequestHandlerOne.php
namespace App\Control;

use SilverStripe\Control\Controller;
use SilverStripe\Control\HTTPRequest;

class RequestHandlerOne extends Controller
{
    // ...
    private static $allowed_actions = [
        'two',
    ];

    public function two(HTTPRequest $request)
    {
        return RequestHandlerTwo::create();
    }
}
```

```php
// app/src/Control/RequestHandlerTwo.php
namespace App\Control;

use SilverStripe\Control\Controller;
use SilverStripe\Control\HTTPRequest;
use SilverStripe\Control\HTTPResponse;

class RequestHandlerTwo extends Controller
{
    // ...
    private static $allowed_actions = [
        'hello',
    ];

    public function hello(HTTPRequest $request)
    {
        return HTTPResponse::create()->setBody('hello');
    }
}
```

### How `RequestHandler` and `Form` work together

`Form` does not extend `RequestHandler`, instead it implements the [`HasRequestHandler`](api:SilverStripe\Control\HasRequestHandler) interface which defines a method `getRequestHandler()`. [`Form::getRequestHandler()`](api:SilverStripe\Forms\Form::getRequestHandler()) returns a `FormRequestHandler` which is a subclass of `RequestHandler`.

Request handlers and implementors of `HasRequestHandler` are treated the same because they will both end up calling `handleRequest()` on the appropriate request handler.

The `FormRequestHandler.url_handlers` configuration property includes an entry `'field/$FieldName!' => 'handleField'` which allows it to handle requests to form fields on the form. [`FormRequestHandler::handleField()`](api:SilverStripe\Forms\FormRequestHandler::handleField()) will find the form field matching `$FieldName` and return it. Control is then passed to the returned form field.

`FormField` extends `RequestHandler`, which means that form fields are able to handle HTTP requests and they have their own `$allowed_actions` configuration property. This allows form fields to define their own AJAX endpoints without having to rely on separately routed `RequestHandler` implementations.

### Example of an AJAX form field that uses nested request handlers

The AJAX request performed by the "Viewer groups" dropdown in asset admin has an endpoint of `/admin/assets/fileEditForm/{FileID}/field/ViewerGroups/tree?format=json`

That URL ends up passing the request through a series of nested request handlers, which is detailed in the steps below. Unless otherwise stated, the `handleRequest()` method is called on the class that has control. Control starts with [`Director`](api:SilverStripe\Control\Director).

1. `admin` matches a rule in the `Director.rules` YAML configuration property and control is passed to `AdminRootController`
1. `assets` matches the `AssetAdmin.url_segment` property that has a value of `assets` and control is passed to `AssetAdmin`
1. `fileEditForm/{FileID}` matches `'fileEditForm/$ID' => 'fileEditForm'` in `AssetAdmin.url_handlers` so the `AssetAdmin::fileEditForm()` method is called
1. `AssetAdmin::fileEditForm()` returns a `Form` scaffolded for the `File` matching the `ID` and control is passed to the returned `Form`
1. `Form::getRequestHandler()` will be called on the `Form` and control is passed to the `FormRequestHandler` that is returned
1. `field/ViewerGroups` matches `'field/$FieldName!' => 'handleField'` in `FormRequestHandler.url_handlers`, so `FormRequestHandler::handleField()` is called
1. `FormRequestHandler::handleField()` finds the `ViewerGroups` field in the `Form` which is a `TreeMultiselectField` that extends `TreeDropdownField` and control is passed to the field
1. `tree` matches `tree` in `TreeDropdownField.allowed_actions`, so `TreeDropdownField::tree()` is called
1. `TreeDropdownField::tree()` returns an `HTTPResponse` with its body containing JSON

>>>>>>> 2a55119d
## Related lessons

- [Creating filtered views](https://www.silverstripe.org/learn/lessons/v4/creating-filtered-views-1)
- [Controller actions / DataObjects as pages](https://www.silverstripe.org/learn/lessons/v4/controller-actions-dataobjects-as-pages-1)

## Links

- [Controller](api:SilverStripe\Control\Controller) API documentation
- [Director](api:SilverStripe\Control\Director) API documentation
- [Example routes: framework](https://github.com/silverstripe/silverstripe-framework/blob/5/_config/routes.yml)
- [Example routes: CMS](https://github.com/silverstripe/silverstripe-cms/blob/5/_config/routes.yml)<|MERGE_RESOLUTION|>--- conflicted
+++ resolved
@@ -407,12 +407,6 @@
 }
 ```
 
-<<<<<<< HEAD
-=======
-[alert]
-In Silverstripe CMS versions prior to 4.6, an empty key (`''`) must be used in place of the `'/'` key. When specifying an HTTP method, the empty string must be separated from the method (e.g. `'GET '`). The empty key and slash key are also equivalent in Director rules.
-[/alert]
-
 ## Nested request handlers
 
 Nested [`RequestHandler`](api:SilverStripe\Control\RequestHandler) routing is used extensively in the CMS and is used to create URL endpoints without YAML configuration. Nesting is done by returning a `RequestHandler` from an action method on another `RequestHandler`, usually a `Controller`.
@@ -432,7 +426,7 @@
 Using the code below, navigating to the URL `/one/two/hello` will return a response with a body of "hello"
 
 ```yml
-// app/_config/routes.yml
+# app/_config/routes.yml
 SilverStripe\Control\Director:
   rules:
     'one': 'App\Control\RequestHandlerOne'
@@ -507,7 +501,6 @@
 1. `tree` matches `tree` in `TreeDropdownField.allowed_actions`, so `TreeDropdownField::tree()` is called
 1. `TreeDropdownField::tree()` returns an `HTTPResponse` with its body containing JSON
 
->>>>>>> 2a55119d
 ## Related lessons
 
 - [Creating filtered views](https://www.silverstripe.org/learn/lessons/v4/creating-filtered-views-1)
