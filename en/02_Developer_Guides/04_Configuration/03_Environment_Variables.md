---
title: Environment Variables
summary: Site configuration variables such as database connection details, environment type and remote login information.
icon: dollar-sign
---

# Environment variables

<<<<<<< HEAD
Environment specific variables like database connection details, API keys and other server configuration should be kept 
outside the application code in a separate `.env` file. This file is stored outside of the web root (i.e. not in the `/public/` folder) and 
=======
Environment specific variables like database connection details, API keys and other server configuration should be kept
outside the application code in a separate `.env` file. This file is stored in the web root and
>>>>>>> d4be6d4f
kept out of version control for security reasons.

For more information see our docs on [Environment Management](../../getting_started/environment_management/).

Data which isn't sensitive that can be in version control but is mostly static such as constants is best suited to be
included through the [Configuration API](configuration) based on the standard environment types (dev / test / live).

## Related lessons

- [Up and running](https://www.silverstripe.org/learn/lessons/v4/up-and-running-setting-up-a-local-silverstripe-dev-environment-1)
- [Advanced environment configuration](https://www.silverstripe.org/learn/lessons/v4/advanced-environment-configuration-1)<|MERGE_RESOLUTION|>--- conflicted
+++ resolved
@@ -6,13 +6,8 @@
 
 # Environment variables
 
-<<<<<<< HEAD
-Environment specific variables like database connection details, API keys and other server configuration should be kept 
-outside the application code in a separate `.env` file. This file is stored outside of the web root (i.e. not in the `/public/` folder) and 
-=======
 Environment specific variables like database connection details, API keys and other server configuration should be kept
-outside the application code in a separate `.env` file. This file is stored in the web root and
->>>>>>> d4be6d4f
+outside the application code in a separate `.env` file. This file is stored outside of the web root (i.e. not in the `/public/` folder) and
 kept out of version control for security reasons.
 
 For more information see our docs on [Environment Management](../../getting_started/environment_management/).
