# UploadField

## Introduction

The UploadField will let you upload one or multiple files of all types, including images.
But that's not all it does - it will also link the uploaded file(s) to an existing relation
and let you edit the linked files as well. That makes it flexible enough to sometimes even
replace the GridField, like for instance in creating and managing a simple gallery.

The field automatically creates a `File` record for each uploaded file.
In order to associate uploaded files directly to a `DataObject` via the 
`[api:DBFile]` database field, please use [AssetField](AssetField).
 
## Usage

The field can be used in three ways: To upload a single file into a `has_one` relationship,
or allow multiple files into a `has_many` or `many_many` relationship, or to act as a stand
alone uploader into a folder with no underlying relation.

## Validation

Although images are uploaded and stored on the filesystem immediately after selection,
the value (or values) of this field will not be written to any related record until the
record is saved and successfully validated. However, any invalid records will still
persist across form submissions until explicitly removed or replaced by the user.

Care should be taken as invalid files may remain within the filesystem until explicitly removed.

### Single fileupload

The following example adds an UploadField to a page for single fileupload, based on a has_one relation: 

```php
	class GalleryPage extends Page {
	
    	private static $has_one = array(
        	'SingleImage' => 'Image'
    	);
		
		function getCMSFields() {
			
			$fields = parent::getCMSFields(); 
			
			$fields->addFieldToTab(
				'Root.Upload',	
				$uploadField = new UploadField(
					$name = 'SingleImage',
					$title = 'Upload a single image'
				)
			);
			// Restrict validator to include only supported image formats
			$uploadField->setAllowedFileCategories('image/supported');

			return $fields;			
		}	
	}
```

The UploadField will auto-detect the relation based on its `name` property, and save
it into the GalleyPages' `SingleImageID` field. Setting the `setAllowedMaxFileNumber`
to 1 will make sure that only one image can ever be uploaded and linked to the relation.	

### Multiple fileupload

Enable multiple fileuploads by using a many_many (or has_many) relation. Again,
the `UploadField` will detect the relation based on its $name property value:


	:::php
	class GalleryPage extends Page {
	
		private static $many_many = array(
			'GalleryImages' => 'Image'
		);
		
		function getCMSFields() {
			
			$fields = parent::getCMSFields(); 
			
			$fields->addFieldToTab(
				'Root.Upload',	
				$uploadField = new UploadField(
					$name = 'GalleryImages',
					$title = 'Upload one or more images (max 10 in total)'
				)
			);

			$uploadField->setAllowedFileCategories('image/supported');
			$uploadField->setAllowedMaxFileNumber(10);
			
			return $fields;			
		}	
	}


	:::php
	class GalleryImageExtension extends DataExtension {
<<<<<<< HEAD
		private static $belongs_many_many = array(
			'Galleries' => 'GalleryPage
		);
=======
		private static $belongs_many_many = array('Galleries' => 'GalleryPage');
>>>>>>> 3d646c8e
	}


	:::yaml
	Image:
	  extensions:
	    - GalleryImageExtension


<div class="notice" markdown='1'>
In order to link both ends of the relationship together it's usually advisable to extend
File with the necessary $has_one, $belongs_to, $has_many or $belongs_many_many.
In particular, a DataObject with $has_many File will not work without this specified explicitly.
</div>

## Configuration

### Overview

UploadField can either be configured on an instance level with the various getProperty
and setProperty functions, or globally by overriding the YAML defaults.

See the [Configuration Reference](uploadfield#configuration-reference) section for possible values.

Example: mysite/_config/uploadfield.yml

	:::yaml
	after: framework#uploadfield
	---
	UploadField:
	  defaultConfig:
	    canUpload: false


### Set a custom folder

This example will save all uploads in the `customfolder` in the configured assets store root (normally under 'assets')
If the folder doesn't exist, it will be created. 

	:::php
	$fields->addFieldToTab(
		'Root.Upload',	
		$uploadField = new UploadField(
			$name = 'GalleryImages',
			$title = 'Please upload one or more images'
		)	
	);
	$uploadField->setFolderName('customfolder');


### Limit the allowed filetypes

`AllowedExtensions` defaults to the `File.allowed_extensions` configuration setting,
but can be overwritten for each UploadField:


	:::php
	$uploadField->setAllowedExtensions(array('jpg', 'jpeg', 'png', 'gif'));
	

Entire groups of file extensions can be specified in order to quickly limit types to known file categories.
This can be done by using file category names, which are defined via the `File.app_categories` config. This
list could be extended with any custom categories.

The built in categories are:

| File category   | Example extensions | 
|-----------------|--------------------|
| archive         | zip, gz, rar       |
| audio           | mp3, wav, ogg      |
| document        | doc, txt, pdf      |
| flash           | fla, swf           |
| image           | jpg, tiff, ps      |
| image/supported | jpg, gif, png      |
| video           | mkv, avi, mp4      |

Note that although all image types are included in the 'image' category, only images that are in the 
'images/supported' list are compatible with the SilverStripe image manipulations API. Other types
can be uploaded, but cannot be resized.

	:::php
	$uploadField->setAllowedFileCategories('image/supported');


This will limit files to the the compatible image formats: jpg, jpeg, gif, and png.

`AllowedExtensions` can also be set globally via the
[YAML configuration](/developer_guides/configuration/configuration/#configuration-yaml-syntax-and-rules),
for example you may add the following into your mysite/_config/config.yml:


	:::yaml
	File: 
	  allowed_extensions: 
	    - 7zip 
	    - xzip


### Limit the maximum file size

`AllowedMaxFileSize` is by default set to the lower value of the 2 php.ini configurations:
`upload_max_filesize` and `post_max_size`. The value is set as bytes.

NOTE: this only sets the configuration for your UploadField, this does NOT change your
server upload settings, so if your server is set to only allow 1 MB and you set the
UploadField to 2 MB, uploads will not work.


	:::php
	$sizeMB = 2; // 2 MB
	$size = $sizeMB * 1024 * 1024; // 2 MB in bytes
	$this->getValidator()->setAllowedMaxFileSize($size);


You can also specify a default global maximum file size setting in your config for different file types.
This is overridden when specifying the max allowed file size on the UploadField instance.


	:::yaml
	Upload_Validator: 
	  default_max_file_size: 
	    '[image]': '1m'
	    '[document]': '5m'
	    'jpeg': 2000


### Preview dimensions

Set the dimensions of the image preview. By default the max width is set to 80 and the max height is set to 60.


	:::php
	$uploadField->setPreviewMaxWidth(100);
	$uploadField->setPreviewMaxHeight(100);


### Disable attachment of existing files

This can force the user to upload a new file, rather than link to the already existing file library


	:::php
	$uploadField->setCanAttachExisting(false);


### Disable uploading of new files

Alternatively, you can force the user to only specify already existing files in the file library


	:::php
	$uploadField->setCanUpload(false);

	
### Automatic or manual upload

By default, the UploadField will try to automatically upload all selected files. Setting the `autoUpload`
property to false, will present you with a list of selected files that you can then upload manually one by one:


	:::php
	$uploadField->setAutoUpload(false);


### Change Detection

The CMS interface will automatically notify the form containing
an UploadField instance of changes, such as a new upload,
or the removal of an existing upload (through a `dirty` event).
The UI can then choose an appropriate response (e.g. highlighting the "save" button).
If the UploadField doesn't save into a relation, there's technically no saveable change
(the upload has already happened), which is why this feature can be disabled on demand.


	:::php
	$uploadField->setConfig('changeDetection', false);


### Build a simple gallery

A gallery most times needs more then simple images. You might want to add a description, or
maybe some settings to define a transition effect for each slide.
 
First create a [DataExtension](/developer_guides/extending/extensions) like this:


	:::php
	class GalleryImage extends DataExtension {

		private static $db = array(
			'Description' => 'Text'
		);
		
		private static $belongs_many_many = array(
			'GalleryPage' => 'GalleryPage'
		);
	}


Now register the DataExtension for the Image class in your mysite/_config/config.yml:


	:::yaml
	Image:
	  extensions:
	    - GalleryImage


<div class="notice" markdown='1'>
Note: Although you can subclass the Image class instead of using a DataExtension, this is not advisable.
For instance: when using a subclass, the 'From files' button will only return files that were uploaded
for that subclass, it won't recognize any other images!
</div>

### Edit uploaded images

By default the UploadField will let you edit the following fields: *Title, Filename, Owner and Folder*.
The fileEditFields` configuration setting allows you you alter these settings. One way to go about this
is create a `getCustomFields` function in your GalleryImage object like this:


	:::php
	class GalleryImage extends DataExtension {
		public function getCustomFields() {
			$fields = new FieldList();
			$fields->push(new TextField('Title', 'Title'));
			$fields->push(new TextareaField('Description', 'Description'));
			return $fields;
		}
	}


Then, in your GalleryPage, tell the UploadField to use this function:


	:::php
	$uploadField->setFileEditFields('getCustomFields');


In a similar fashion you can use 'setFileEditActions' to set the actions for the editform, or
'fileEditValidator' to determine the validator (e.g. RequiredFields). 

### Configuration Reference

 * `setAllowedMaxFileNumber`: (int) php validation of allowedMaxFileNumber only works when a db 
   relation is available, set to null to allow unlimited if record has a has_one and
   allowedMaxFileNumber is null, it will be set to 1.
 * `setAllowedFileExtensions`: (array) List of file extensions allowed.
 * `setAllowedFileCategories`: (array|string) List of types of files allowed. May be any number of
   categories as defined in `File.app_categories` config.
 * `setAutoUpload`: (boolean) Should the field automatically trigger an upload once a file is selected?
 * `setCanAttachExisting`: (boolean|string) Can the user attach existing files from the library. String
   values are interpreted as permission codes.
 * `setCanPreviewFolder`: (boolean|string) Can the user preview the folder files will be saved into?
   String values are interpreted as permission codes.
 * `setCanUpload`: (boolean|string) Can the user upload new files, or just select from existing files.
   String values are interpreted as permission codes.
 * `setDownloadTemplateName`: (string) javascript template used to display already uploaded files, see
   javascript/UploadField_downloadtemplate.js.
 * `setFileEditFields`: (FieldList|string) FieldList $fields or string $name (of a method on File to
   provide a fields) for the EditForm (Example: 'getCMSFields').
 * `setFileEditActions`: (FieldList|string) FieldList $actions or string $name (of a method on File to
   provide a actions) for the EditForm (Example: 'getCMSActions').
 * `setFileEditValidator`: (string) Validator (eg RequiredFields) or string $name (of a method on File
   to provide a Validator) for the EditForm (Example: 'getCMSValidator').
 * `setOverwriteWarning`: (boolean) Show a warning when overwriting a file.
 * `setPreviewMaxWidth`: (int).
 * `setPreviewMaxHeight`: (int).
 * `setTemplateFileButtons`: (string) Template name to use for the file buttons.
 * `setTemplateFileEdit`: (string) Template name to use for the file edit form.
 * `setUploadTemplateName`: (string) javascript template used to display uploading files, see
   javascript/UploadField_uploadtemplate.js.
 * `setCanPreviewFolder`: (boolean|string) Is the upload folder visible to uploading users? String values
   are interpreted as permission codes.

Certain default values for the above can be configured using the YAML config system.


	:::yaml
	UploadField:
	  defaultConfig:
	    autoUpload: true
	    allowedMaxFileNumber:
	    canUpload: true
	    canAttachExisting: 'CMS_ACCESS_AssetAdmin'
	    canPreviewFolder: true
	    previewMaxWidth: 80
	    previewMaxHeight: 60
	    uploadTemplateName: 'ss-uploadfield-uploadtemplate'
	    downloadTemplateName: 'ss-uploadfield-downloadtemplate'
	    overwriteWarning: true # Warning before overwriting existing  file (only relevant when Upload: replaceFile is true)


The above settings can also be set on a per-instance basis by using `setConfig` with the appropriate key.

The `Upload_Validator` class has configuration options for setting the `default_max_file_size`.


	:::yaml
	Upload_Validator: 
	  default_max_file_size: 
	    '[image]': '1m'
	    '[doc]': '5m'
	    'jpeg': 2000


You can specify the file extension or the app category (as specified in the `File` class) in square brackets. It supports setting the file size in bytes or using the syntax supported by `File::ini2bytes()`.

You can also configure the underlying `[api:Upload]` class, by using the YAML config system.


	:::yaml
	Upload:
	  # Globally disables automatic renaming of files and displays a warning before overwriting an existing file
	  replaceFile: true
	  uploads_folder: 'Uploads'

  
## Using the UploadField in a frontend form

The UploadField can be used in a frontend form, given that sufficient attention is given to the permissions
granted to non-authorised users.

Make sure that, for any dataobjects being exposed to the frontend, appropriate `canEdit`, `canDelete` and `canCreate`
are set appropriately, either via extensions on that dataobject or directly in subclasses.

For instance, to generate an upload form suitable for saving images into a user-defined gallery the below
code could be used:

*In GalleryPage.php:*


	:::php
	class GalleryPage extends Page {}

	class GalleryPage_Controller extends Page_Controller {
		private static $allowed_actions = array('Form');
		public function Form() {
			$fields = new FieldList(
				new TextField('Title', 'Title', null, 255),
				$field = new UploadField('Images', 'Upload Images')
			); 
			$field->setAllowedFileCategories('image/supported'); // Allow images only
			$field->setCanAttachExisting(false); // Block access to SilverStripe assets library
			$field->setCanPreviewFolder(false); // Don't show target filesystem folder on upload field
			$field->relationAutoSetting = false; // Prevents the form thinking the GalleryPage is the underlying object
			$actions = new FieldList(new FormAction('submit', 'Save Images'));
			return new Form($this, 'Form', $fields, $actions, null);
		}

		public function submit($data, Form $form) {
			$gallery = new Gallery();
			$form->saveInto($gallery);
			$gallery->write();
			return $this;
		}
	}


*Gallery.php:*


	:::php
	class Gallery extends DataObject {	
		private static $db = array(
			'Title' => 'Varchar(255)'
		);
		private static $many_many = array(
			'Images' => 'Image'
		);
	}


*ImageExtension.php:*
	

	:::php
	class ImageExtension extends DataExtension {

		private static $belongs_many_many = array(
			'Gallery' => 'Gallery'
		);

		public function canEdit($member) {
			// WARNING! This affects permissions on ALL images. Setting this incorrectly can restrict
			// access to authorised users or unintentionally give access to unauthorised users if set incorrectly.
			return Permission::check('CMS_ACCESS_AssetAdmin');
		}
	}


*mysite/_config/config.yml*

	:::yaml
	Image:
	  extensions:
	    - ImageExtension<|MERGE_RESOLUTION|>--- conflicted
+++ resolved
@@ -95,13 +95,9 @@
 
 	:::php
 	class GalleryImageExtension extends DataExtension {
-<<<<<<< HEAD
 		private static $belongs_many_many = array(
-			'Galleries' => 'GalleryPage
-		);
-=======
-		private static $belongs_many_many = array('Galleries' => 'GalleryPage');
->>>>>>> 3d646c8e
+			'Galleries' => 'GalleryPage'
+		);
 	}
 
 
