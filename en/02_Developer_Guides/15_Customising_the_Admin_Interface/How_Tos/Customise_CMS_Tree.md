--- conflicted
+++ resolved
@@ -115,11 +115,7 @@
 }
 ```
 
-<<<<<<< HEAD
 The CMS uses an icon set from [Fontastic](https://fontastic.me/). New icons may be [requested](https://github.com/silverstripe/silverstripe-admin/issues/new) and added to the [core icon set](https://silverstripe.github.io/silverstripe-pattern-lib/?selectedKind=Admin%2FIcons&selectedStory=Icon%20reference&full=0&addons=1&stories=1&panelRight=0&addonPanel=storybook%2Factions%2Factions-panel). The benefit of having icons added to the core set is that you can use icons more consistently across different modules allowing every module to use a different icon with the same style.
-=======
-The CMS uses an icon set from [Fontastic](http://fontastic.me/). New icons may be [requested](https://github.com/silverstripe/silverstripe-admin/issues/new) and added to the [core icon set](https://silverstripe.g.ithub.io/silverstripe-pattern-lib/?selectedKind=Admin%2FIcons&selectedStory=Icon%20reference&full=0&addons=1&stories=1&panelRight=0&addonPanel=storybook%2Factions%2Factions-panel). The benefit of having icons added to the core set is that you can use icons more consistently across different modules allowing every module to use a different icon with the same style.
->>>>>>> d4be6d4f
 
 You can also add your own icon by specifying an image path to override the Fontastic icon set:
 
