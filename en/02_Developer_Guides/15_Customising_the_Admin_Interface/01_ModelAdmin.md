---
title: ModelAdmin
summary: Create admin UI's for managing your data records.
---

# ModelAdmin

[ModelAdmin](api:SilverStripe\Admin\ModelAdmin) provides a simple way to utilize the Silverstripe CMS UI with your own data models. It can create
searchables list and edit views of [DataObject](api:SilverStripe\ORM\DataObject) subclasses, and even provides import and export of your data.

It uses the framework's knowledge about the model to provide sensible defaults, allowing you to get started in a couple
of lines of code, while still providing a solid base for customization.

[info]
The interface is mainly powered by the [GridField](api:SilverStripe\Forms\GridField\GridField) class ([documentation](../forms/field_types/gridfield)), which can
also be used in other areas of your application.
[/info]

Let's assume we want to manage a simple product listing as a sample data model: A product can have a name, price, and
a category.

```php
// app/src/Model/Product.php
namespace App\Model;

use SilverStripe\ORM\DataObject;

class Product extends DataObject
{
    private static $db = [
        'Name' => 'Varchar',
        'ProductCode' => 'Varchar',
        'Price' => 'Currency',
    ];

    private static $has_one = [
        'Category' => Category::class,
    ];
}
```

```php
// app/src/Model/Category.php
namespace App\Model;

use SilverStripe\ORM\DataObject;

class Category extends DataObject
{
    private static $db = [
        'Title' => 'Text',
    ];

    private static $has_many = [
        'Products' => Product::class,
    ];
}
```

To create your own `ModelAdmin`, simply extend the base class, and edit the `$managed_models` property with the list of
DataObject's you want to scaffold an interface for. The class can manage multiple models in parallel, if required.

We'll name it `MyAdmin`, but the class name can be anything you want.

```php
// app/src/Admin/MyAdmin.php
namespace App\Admin;

use App\Model\Category;
use App\Model\Product;
use SilverStripe\Admin\ModelAdmin;

class MyAdmin extends ModelAdmin
{
    private static $managed_models = [
        Product::class,
        Category::class,
    ];

    private static $url_segment = 'products';

    private static $menu_title = 'My Product Admin';
}
```

This will automatically add a new menu entry to the Silverstripe CMS UI entitled `My Product Admin` and logged in
<<<<<<< HEAD
users will be able to upload and manage `Product` and `Category` instances through `https://www.example.com/admin/products`.
=======
users will be able to upload and manage `Product` and `Category` instances through <http://yoursite.com/admin/products>.
>>>>>>> d4be6d4f

[alert]
After defining these classes, make sure you have rebuilt your Silverstripe CMS database and flushed your cache.
[/alert]

## Defining the `ModelAdmin` models

The `$managed_models` configuration supports additional formats allowing you to customise
the URL and tab label used to access a specific model. This can also be used to display
the same model more than once with different filtering or display options.

```php
namespace App\Admin;

use App\Model\Category;
use App\Model\Product;
use SilverStripe\Admin\ModelAdmin;

class MyAdmin extends ModelAdmin
{
    private static $managed_models = [
        // This is the most basic format. URL for this Model will use the fully
        // qualified namespace of `Product`. The label for this tab will be determined
        // by the `i18n_plural_name` on the `Product` class.
        Product::class,

        // This format can be used to customise the tab title.
        Category::class => [
            'title' => 'All categories',
        ],

        // This format can be used to customise the URL segment for this Model. This can
        // be useful if you do not want the fully qualified class name of the Model to
        // appear in the URL. It can also be used to have the same Model appear more than
        // once, allowing you to create custom views.
        'product-category' => [
            'dataClass' => Category::class,
            'title' => 'Product categories',
        ],
    ];

    private static $url_segment = 'products';

    private static $menu_title = 'My Product Admin';

    public function getList()
    {
        $list = parent::getList();
        // Only show Categories specific to Products When viewing the product-category tab
        if ($this->modelTab === 'product-category') {
            $list = $list->filter('IsProductCategory', true);
        }
        return $list;
    }
}
```

### Edit links for records

It is trivial to get links to the edit form for managed records.

```php
$admin = MyAdmin::singleton();
if ($admin->isManagedModel(Product::class)) {
    // Get the link to the tab holding the record's gridfield
    $tabLink = $admin->getLinkForModelClass(Product::class);
    // Get the link to edit the record itself
    $editLink = $admin->getCMSEditLinkForManagedDataObject($someProduct);
}
// Get the link for a specific tab in the model admin
$tabLink = $admin->getLinkForModelTab('product-category');
```

[info]
The [getLinkForModelClass()](api:SilverStripe\Admin\ModelAdmin::getLinkForModelClass()) method returns a link
for the first tab defined for that class. If you have multiple tabs for a given class (as in the example above)
it is better to use [getLinkForModelTab()](api:SilverStripe\Admin\ModelAdmin::getLinkForModelTab()) which will
give you a link for the specific tab you pass in.
[/info]

[hint]
If you want `getLinkForModelClass()` to return the link for a specific tab, you can override the
[getModelTabForModelClass()](api:SilverStripe\Admin\ModelAdmin::getModelTabForModelClass()) method
for your `ModelAdmin` subclass.
[/hint]

You can also use the new [CMSEditLinkExtension](api:SilverStripe\Admin\CMSEditLinkExtension) to provide a `CMSEditLink()` method on the record - see [Managing Records](../model/managing_records#getting-an-edit-link).

## Permissions

Each new `ModelAdmin` subclass creates its' own [permission code](../security), for the example above this would be
`CMS_ACCESS_MyAdmin`. Users with access to the Admin UI will need to have this permission assigned through
`admin/security/` or have the `ADMIN` permission code in order to gain access to the controller.

[notice]
For more information on the security and permission system see the [Security Documentation](../security)
[/notice]

The [DataObject](api:SilverStripe\ORM\DataObject) API has more granular permission control, which is enforced in [ModelAdmin](api:SilverStripe\Admin\ModelAdmin) by default.
Available checks are `canEdit()`, `canCreate()`, `canView()` and `canDelete()`. Models check for administrator
permissions by default. For most cases, less restrictive checks make sense, e.g. checking for general CMS access rights.

```php
// app/src/Model/Category.php
namespace App\Model;

use SilverStripe\ORM\DataObject;
use SilverStripe\Security\Permission;

class Category extends DataObject
{
    // ...

    public function canView($member = null)
    {
        return Permission::check('CMS_ACCESS_Company\Website\MyAdmin', 'any', $member);
    }

    public function canEdit($member = null)
    {
        return Permission::check('CMS_ACCESS_Company\Website\MyAdmin', 'any', $member);
    }

    public function canDelete($member = null)
    {
        return Permission::check('CMS_ACCESS_Company\Website\MyAdmin', 'any', $member);
    }

    public function canCreate($member = null)
    {
        return Permission::check('CMS_ACCESS_Company\Website\MyAdmin', 'any', $member);
    }
}
```

## Custom `ModelAdmin` CSS menu icons using built in icon font

An extended ModelAdmin class supports adding a custom menu icon to the CMS.

```php
namespace App\Admin;

use SilverStripe\Admin\ModelAdmin;

class NewsAdmin extends ModelAdmin
{
    private static $menu_icon_class = 'font-icon-news';
    // ...
}
```

A complete list of supported font icons is available to view in the [Silverstripe CMS Design System Manager](https://projects.invisionapp.com/dsm/silver-stripe/silver-stripe/section/icons/5a8b972d656c91001150f8b6)

## Searching records

[ModelAdmin](api:SilverStripe\Admin\ModelAdmin) uses the [SearchContext](../search/searchcontext) class to provide a search form, as well as get the
searched results. Every [DataObject](api:SilverStripe\ORM\DataObject) can have its own context, based on the fields which should be searchable. The
class makes a guess at how those fields should be searched, e.g. showing a checkbox for any boolean fields in your
`$db` definition.

To remove, add or modify searchable fields, define a new [DataObject::$searchable_fields](api:SilverStripe\ORM\DataObject::$searchable_fields) static on your model
class (see [Searchable Fields](/developer_guides/model/scaffolding#searchable-fields) and [SearchContext](../search/searchcontext) docs for details).

```php
// app/src/Model/Product.php
namespace App\Model;

use SilverStripe\ORM\DataObject;

class Product extends DataObject
{
    // ...

    private static $searchable_fields = [
      'Name',
      'ProductCode',
    ];
}
```

[hint]
[SearchContext](../search/searchcontext) documentation has more information on providing the search functionality.
[/hint]

## Displaying results

The results are shown in a tabular listing, powered by the [GridField](../forms/field_types/gridfield), more specifically
the [GridFieldDataColumns](api:SilverStripe\Forms\GridField\GridFieldDataColumns) component. This component looks for a [DataObject::$summary_fields](api:SilverStripe\ORM\DataObject::$summary_fields) static on your
model class, where you can add or remove columns. To change the title, use [DataObject::$field_labels](api:SilverStripe\ORM\DataObject::$field_labels).
See [Summary Fields](/developer_guides/model/scaffolding#summary-fields) and [Field labels](/developer_guides/model/scaffolding#field-labels) for details.

```php
// app/src/Model/Product.php
namespace App\Model;

use SilverStripe\ORM\DataObject;

class Product extends DataObject
{
    // ...

    private static $field_labels = [
      // renames the column to "Cost"
      'Price' => 'Cost',
    ];

    private static $summary_fields = [
      'Name',
      'Price',
    ];
}
```

The results list are retrieved from [SearchContext::getResults()](api:SilverStripe\ORM\Search\SearchContext::getResults()), based on the parameters passed through the search
form. If no search parameters are given, the results will show every record. Results are a [DataList](api:SilverStripe\ORM\DataList) instance, so
can be customized by additional SQL filters, joins.

For example, we might want to exclude all products without prices in our sample `MyAdmin` implementation.

```php
// app/src/Admin/MyAdmin.php
namespace App\Admin;

use App\Model\Product;
use SilverStripe\Admin\ModelAdmin;
use SilverStripe\ORM\DataObject;

class MyAdmin extends ModelAdmin
{
    // ...

    public function getList()
    {
        $list = parent::getList();

        // Always limit by model class, in case you're managing multiple
        if ($this->modelClass == Product::class) {
            $list = $list->exclude('Price', '0');
        }

        return $list;
    }

    public function getCMSEditLinkForManagedDataObject(DataObject $obj): string
    {
        if (!$obj->Price) {
            // We don't manage models without a price here, so we can't provide an edit link for them.
            return '';
        }
        return parent::getCMSEditLinkForManagedDataObject($obj);
    }
}
```

You can also customize the search behavior directly on your `ModelAdmin` instance. For example, we might want to have a
checkbox which limits search results to expensive products (over $100).

```php
// app/src/Admin/MyAdmin.php
namespace App\Admin;

use App\Model\Product;
use SilverStripe\Admin\ModelAdmin;
use SilverStripe\Forms\CheckboxField;

class MyAdmin extends ModelAdmin
{
    // ...

    public function getSearchContext()
    {
        $context = parent::getSearchContext();

        if ($this->modelClass == Product::class) {
            $context->getFields()->push(CheckboxField::create('q[ExpensiveOnly]', 'Only expensive stuff'));
        }

        return $context;
    }

    public function getList()
    {
        $list = parent::getList();

        // use this to access search parameters
        $params = $this->getRequest()->requestVar('q');

        if ($this->modelClass == Product::class && isset($params['ExpensiveOnly']) && $params['ExpensiveOnly']) {
            $list = $list->exclude('Price:LessThan', '100');
        }

        return $list;
    }
}
```

## Altering the `ModelAdmin`, `GridField`, or `Form`

If you wish to provided a tailored esperience for CMS users, you can directly interact with the ModelAdmin form or gridfield. Override the following method:

- `getEditForm()` to alter the Form object
- `getGridField()` to alter the GridField field
- `getGridFieldConfig()` to alter the GridField configuration.

Extensions applied to a ModelAdmin can also use the `updateGridField` and `updateGridFieldConfig` hooks.

<<<<<<< HEAD
To alter how the results are displayed (via [GridField](api:SilverStripe\Forms\GridField\GridField)), you can also override the `getEditForm()` method. For
=======
[hint]
`getGridField()`, `getGridFieldConfig()`, `updateGridField` and `updateGridFieldConfig` are only available on
Silverstripe CMS 4.6 and above.
[/hint]

To alter how the results are displayed (via [GridField](api:SilverStripe\Forms\GridField\GridField)), you can also overload the `getEditForm()` method. For
>>>>>>> d4be6d4f
example, to add a new component.

### Overriding the methods on `ModelAdmin`

```php
// app/src/Admin/MyAdmin.php
namespace App\Admin;

use App\Model\Category;
use App\Model\Product;
use SilverStripe\Admin\ModelAdmin;
use SilverStripe\Forms\GridField\GridFieldConfig;
use SilverStripe\Forms\GridField\GridFieldFilterHeader;

class MyAdmin extends ModelAdmin
{
    private static $managed_models = [
        Product::class,
        Category::class,
    ];

    private static $url_segment = 'my-admin';

    protected function getGridFieldConfig(): GridFieldConfig
    {
        $config = parent::getGridFieldConfig();

        $config->addComponent(GridFieldFilterHeader::create());

        return $config;
    }
}
```

The above example will add the component to all `GridField`s (of all managed models). Alternatively we can also add it
to only one specific `GridField`:

```php
// app/src/Admin/MyAdmin.php
namespace App\Admin;

use App\Model\Category;
use App\Model\Product;
use SilverStripe\Admin\ModelAdmin;
use SilverStripe\Forms\GridField\GridFieldConfig;
use SilverStripe\Forms\GridField\GridFieldFilterHeader;

class MyAdmin extends ModelAdmin
{
    private static $managed_models = [
        Product::class,
        Category::class,
    ];

    private static $url_segment = 'my-admin';

    protected function getGridFieldConfig(): GridFieldConfig
    {
        $config = parent::getGridFieldConfig();

        // modify the list view.
        if ($this->modelClass === Product::class) {
            $config->addComponent(GridFieldFilterHeader::create());
        }

        return $config;
    }
}
```

### Using an extension to customise a `ModelAdmin`

You can use an Extension to achieve the same results. Extensions have the advantage of being reusable in many contexts.

```php
// app/src/Extension/ModelAdminExtension.php
namespace App\Extension;

use SilverStripe\Core\Extension;
use SilverStripe\Forms\GridField\GridFieldConfig;
use SilverStripe\Forms\GridField\GridFieldFilterHeader;

/**
 * You can apply this extension to a GridField.
 */
class ModelAdminExtension extends Extension
{
    public function updateGridFieldConfig(GridFieldConfig &$config)
    {
        $config->addComponent(GridFieldFilterHeader::create());
    }
}
```

```yml
# app/_config/extensions.yml
App\Admin\MyAdmin:
  extensions:
    - App\Extension\ModelAdminExtension
```

### Altering a `ModelAdmin` using only `getEditForm()`

This requires a bit more work to access the GridField and GridFieldConfig instances, but it can be useful for advanced modifications for the edit form.

```php
// app/src/Admin/MyAdmin.php
namespace App\Admin;

use App\Model\Category;
use App\Model\Product;
use SilverStripe\Admin\ModelAdmin;
use SilverStripe\Forms\GridField\GridFieldFilterHeader;

class MyAdmin extends ModelAdmin
{
    private static $managed_models = [
        Product::class,
        Category::class,
    ];

    private static $url_segment = 'my-admin';

    public function getEditForm($id = null, $fields = null)
    {
        $form = parent::getEditForm($id, $fields);

        // $gridFieldName is generated from the ModelClass, eg if the Class 'Product'
        // is managed by this ModelAdmin, the GridField for it will also be named 'Product'
        $gridFieldName = $this->sanitiseClassName($this->modelClass);
        $gridField = $form->Fields()->fieldByName($gridFieldName);

        // modify the list view.
        $gridField->getConfig()->addComponent(GridFieldFilterHeader::create());

        return $form;
    }
}
```

## Data import

The `ModelAdmin` class provides import of CSV files through the [CsvBulkLoader](api:SilverStripe\Dev\CsvBulkLoader) API. which has support for column
mapping, updating existing records, and identifying relationships - so its a powerful tool to get your data into a
Silverstripe CMS database.

By default, each model management interface allows uploading a CSV file with all columns auto detected. To override
with a more specific importer implementation, use the [ModelAdmin::$model_importers](api:SilverStripe\Admin\ModelAdmin::$model_importers) static.

## Data export

Export is available as a CSV format through a button at the end of a results list. You can also export search results.
This is handled through the [GridFieldExportButton](api:SilverStripe\Forms\GridField\GridFieldExportButton) component.

To customize the exported columns, create a new method called `getExportFields` in your `ModelAdmin`:

```php
namespace App\Admin;

use SilverStripe\Admin\ModelAdmin;

class MyAdmin extends ModelAdmin
{
    // ...

    public function getExportFields()
    {
        return [
            'Name' => 'Name',
            'ProductCode' => 'Product Code',
            'Category.Title' => 'Category',
        ];
    }
}
```

## Related lessons

- [Intoduction to ModelAdmin](https://www.silverstripe.org/learn/lessons/v4/introduction-to-modeladmin-1)

## Related documentation

- [GridField](../forms/field_types/gridfield)
- [Permissions](../security/permissions)
- [SearchContext](../search/searchcontext)

## API documentation

- [ModelAdmin](api:SilverStripe\Admin\ModelAdmin)
- [LeftAndMain](api:SilverStripe\Admin\LeftAndMain)
- [GridField](api:SilverStripe\Forms\GridField\GridField)
- [DataList](api:SilverStripe\ORM\DataList)
- [CsvBulkLoader](api:SilverStripe\Dev\CsvBulkLoader)<|MERGE_RESOLUTION|>--- conflicted
+++ resolved
@@ -84,11 +84,7 @@
 ```
 
 This will automatically add a new menu entry to the Silverstripe CMS UI entitled `My Product Admin` and logged in
-<<<<<<< HEAD
 users will be able to upload and manage `Product` and `Category` instances through `https://www.example.com/admin/products`.
-=======
-users will be able to upload and manage `Product` and `Category` instances through <http://yoursite.com/admin/products>.
->>>>>>> d4be6d4f
 
 [alert]
 After defining these classes, make sure you have rebuilt your Silverstripe CMS database and flushed your cache.
@@ -395,16 +391,7 @@
 
 Extensions applied to a ModelAdmin can also use the `updateGridField` and `updateGridFieldConfig` hooks.
 
-<<<<<<< HEAD
-To alter how the results are displayed (via [GridField](api:SilverStripe\Forms\GridField\GridField)), you can also override the `getEditForm()` method. For
-=======
-[hint]
-`getGridField()`, `getGridFieldConfig()`, `updateGridField` and `updateGridFieldConfig` are only available on
-Silverstripe CMS 4.6 and above.
-[/hint]
-
-To alter how the results are displayed (via [GridField](api:SilverStripe\Forms\GridField\GridField)), you can also overload the `getEditForm()` method. For
->>>>>>> d4be6d4f
+To alter how the results are displayed (via [`GridField`](api:SilverStripe\Forms\GridField\GridField)), you can also override the `getEditForm()` method. For
 example, to add a new component.
 
 ### Overriding the methods on `ModelAdmin`
