---
title: Javascript Development
summary: Advanced documentation about writing and customizing javascript within Silverstripe CMS.
iconBrand: js
---

# Javascript Development

The following document is an advanced guide on building rich javascript interactions within the Silverstripe CMS and
a list of our best practices for contributing and modifying the core javascript framework.

<<<<<<< HEAD
__Deprecated:__
The following documentation regarding jQuery, jQueryUI and Entwine applies to legacy code only.
=======
## ES6 and build tools
The remainder of this tutorial is written in [ECMAScript 6](http://es6-features.org/#Constants), or _ES6_
for short. This is the new spec for Javascript (currently ES5) that is as of this writing
only partially implemented in modern browsers. Because it doesn't yet enjoy vast native support,
it has to be [transpiled](https://www.stevefenton.co.uk/2012/11/compiling-vs-transpiling/) in order to work
in a browser. This transpiling can be done using a variety of toolchains, but the basic
 principle is that a browser-ready, ES5 version of your code is generated in your dev
 environment as part of your workflow.
   
   As stated above, there are many ways to solve the problem of transpiling. The toolchain
   we use in core Silverstripe CMS modules includes:
   * [Babel](http://babeljs.io) (ES6 transpiler)
   * [Webpack](http://webpack.js.org) (Module bundler)

[notice]
The following documentation regarding jQuery, jQueryUI and Entwine does not apply to React components or sections powered by React.
>>>>>>> 58f40438
If you're developing new functionality in React powered sections please refer to
[ReactJS, Redux, and GraphQL](./reactjs_redux_and_graphql).
[/notice]

## jQuery, jQuery UI and jQuery.entwine: Our libraries of choice

We predominantly use [jQuery](https://jquery.com) as our abstraction library for DOM related programming, within the
Silverstripe CMS and certain framework aspects.

For richer interactions such as drag'n'drop, and more complicated interface elements like tabs or accordions,
Silverstripe CMS uses [jQuery UI](https://ui.jquery.com) on top of jQuery.

For any custom code developed with jQuery, you have four choices to structure it: Custom jQuery Code, a jQuery Plugin, a
jQuery UI Widget, or a `jQuery.entwine` behaviour. We'll detail below where each solution is appropriate.

### Custom jQuery Code

jQuery allows you to write complex behavior in a couple of lines of JavaScript. Smaller features which aren't likely to
be reused can be custom code without further encapsulation. For example, a button rollover effect doesn't require a full
plugin. See "[How jQuery Works](https://docs.jquery.com/How_jQuery_Works)" for a good introduction.

You should write all your custom jQuery code in a closure.


```js
(function($) {
    $(document).ready(function(){
        // your code here.
    })
})(jQuery);
```

#### jQuery Plugins

A jQuery Plugin is essentially a method call which can act on a collection of DOM elements. It is contained within the
`jQuery.fn` namespace, and attaches itself automatically to all jQuery collections. You can read more about these, including
how to create your own plugins, in the official [jQuery Plugins](https://learn.jquery.com/plugins/) documentation.

#### jQuery UI Widgets

UI Widgets are jQuery Plugins with a bit more structure, targeted towards interactive elements. They require jQuery and
the core libraries in jQuery UI, so are generally more heavyweight if jQuery UI isn't already used elsewhere.

Main advantages over simpler jQuery plugins are:

*  Exposing public methods on DOM elements (incl. pseudo-private methods)
*  Exposing configuration and getters/setters on DOM elements
*  Constructor/Destructor hooks
*  Focus management and mouse interaction

See the [official API documentation](https://api.jqueryui.com/) and read up about the
[jQuery UI Widget Factory](https://learn.jquery.com/jquery-ui/widget-factory/) to get started.

### jQuery.Entwine

jQuery.entwine is a third-party plugin, though it is effectively only used for Silverstripe CMS development. It is useful in Silverstripe CMS development because a lot of the UI is powered by AJAX requests, which manipulate the DOM instead of loading new pages from scratch. This makes it difficult to add native event handlers directly to the relevant elements in the DOM since at the time your script is executed, there's no guarantee the appropriate element will be in the DOM.

Use jQuery.entwine when your code is likely to be customised by others, or when you need to attach events or functionality to specific DOM elements in the CMS.

Example: Highlighter


```js
(function($) {
  $(':button').entwine({
    Foreground: 'red',
    Background: 'yellow',
    highlight: function() {
      this.css('background', this.getBackground());
      this.css('color', this.getForeground());
    }
  });
})(jQuery);
```

Usage:


```js
(function($) {
  // call with default options
  $(':button').entwine().highlight();

  // set options for existing and new instances
  $(':button').entwine().setBackground('green');

  // get property
  $(':button').entwine().getBackground();
})(jQuery);
```

This is a deliberately simple example, the strength of jQuery.entwine over simple jQuery plugins lies in its public
properties, namespacing, as well as its inheritance based on CSS selectors. Go to our [jQuery Entwine
documentation](jquery_entwine) for more complete examples.

## Architecture and Best Practices

### Keep things simple

Resist the temptation to build "cathedrals" of complex interrelated components. In general, you can get a lot done in
jQuery with a few lines of code. Your jQuery code will normally end up as a series of event handlers applied with `jQuery.on()` or jQuery.entwine, rather than a complex object graph.

### Don't claim global properties

Global properties are evil. They are accessible by other scripts and might be overwritten or misused. A popular case is the `$` shortcut in different libraries: in PrototypeJS it stands for `document.getElementByID()`, in jQuery for `jQuery()`.


```js
// you can't rely on '$' being defined outside of the closure
(function($) {
  var myPrivateVar; // only available inside the closure
  // inside here you can use the 'jQuery' object as '$'
})(jQuery);
```

You can run `[jQuery.noConflict()](https://docs.jquery.com/Core/jQuery.noConflict)` to avoid namespace clashes.
NoConflict mode is enabled by default in the Silverstripe CMS javascript.

### Initialize at document.ready

You have to ensure that DOM elements you want to act on are loaded before using them. jQuery provides a wrapper around
the `window.onload` and `document.ready` events.

[info]
This doesn't apply to jQuery entwine declarations, which will apply to elements matching your selectors as they get added to the DOM, even if that happens before or after your code is executed. See [the entwine documentation](jquery_entwine) for more details about this.
[/info]

```js
(function($) {
  // DOM elements might not be available here
  $(document).ready(function() {
    // The DOM is fully loaded here
  });
})(jQuery);
```

See [the jQuerydocs on `$( document ).ready()`](https://learn.jquery.com/using-jquery-core/document-ready/).

### Bind events "live"

jQuery supports automatically reapplying event handlers when new DOM elements get inserted, mostly through Ajax calls.
This "binding" saves you from reapplying this step manually.

Caution: Only applies to certain events, see the [jQuery.on() documentation](https://api.jquery.com/on/#direct-and-delegated-events).

Example: Add a 'loading' classname to all pressed buttons

```js
// manual binding, only applies to existing elements
$('input[[type=submit]]').on('click', function() {
  $(this).addClass('loading');
});

// binding, applies to any inserted elements as well
$('.cms-container').on('click', 'input[[type=submit]]', function() {
  $(this).addClass('loading');
});
```

[hint]
You can do this using entwine as well, which has the added benefit of not requiring your original selector to match a DOM element initially (e.g. for the above example if there are no `.cms-container` elements, or those elements are removed and re-added to the DOM, your native binding won't work but an entwine one will).
[/hint]

### Assume Element Collections

jQuery is based around collections of DOM elements, the library functions typically handle multiple elements (where it
makes sense). Encapsulate your code by nesting your jQuery commands inside a `jQuery().each()` call.


```js
$('div.MyGridField').each(function() {
  // This is the over code for the tr elements inside a GridField.
  $(this).find('tr').hover(
    // ...
  );
});
```

### Use plain HTML and jQuery.data() to store data

The DOM can make javascript configuration and state-keeping a lot easier, without having to resort to javascript
properties and complex object graphs.

Example: Simple form change tracking to prevent submission of unchanged data

Through CSS properties


```js
$('form :input').bind('change', function(e) {
  $(this.form).addClass('isChanged');
});
$('form').bind('submit', function(e) {
  if($(this).hasClass('isChanged')) return false;
});
```

Through jQuery.data()

```js
$('form :input').bind('change', function(e) {
  $(this.form).data('isChanged', true);
});
$('form').bind('submit', function(e) {
  alert($(this).data('isChanged'));
  if($(this).data('isChanged')) return false;
});
```

### Return HTML/JSON and HTTPResponse class for AJAX responses

Ajax responses will sometimes need to update existing DOM elements, for example refresh a set of search results.
Returning plain HTML is generally a good default behaviour, as it allows you to keep template rendering in one place (in
Silverstripe CMS PHP code), and is easy to deal with in JavaScript.

If you need to process or inspect returned data, consider extracting it from the loaded HTML instead (through id/class
attributes, or the jQuery.metadata plugin). For returning status messages, please use the HTTP status-codes.

Only return evaluated JavaScript snippets if unavoidable. Most of the time you can just pass data around, and let the
clientside react to changes appropriately without telling it directly through JavaScript in AJAX responses. Don't use
the [Form](api:SilverStripe\Forms\Form) Silverstripe CMS class, which is built solely around
this inflexible concept.

Example: Autocomplete input field loading page matches through AJAX

Template:


```ss
<ul>
<% loop $Results %>
  <li id="Result-$ID">$Title</li>
<% end_loop %>
</ul>
```

PHP:


```php
use SilverStripe\Control\HTTPResponse;
use SilverStripe\View\ViewableData;

class MyController 
{
  public function autocomplete($request) 
  {
    $results = Page::get()->filter("Title", $request->getVar('title'));
    if(!$results) return new HTTPResponse("Not found", 404);

    // Use HTTPResponse to pass custom status messages
    $this->getResponse()->setStatusCode(200, "Found " . $results->Count() . " elements");

    // render all results with a custom template
    $vd = new ViewableData();
    return $vd->customise([
      "Results" => $results
    ])->renderWith('AutoComplete');
  }
}
```

HTML


```ss
<form action"#">
  <div class="autocomplete {url:'MyController/autocomplete'}">
    <input type="text" name="title" />
    <div class="results" style="display: none;">
  </div>
  <input type="submit" value="action_autocomplete" />
</form>
```

JavaScript:


```js
$('.autocomplete input').on('change', function() {
  var resultsEl = $(this).siblings('.results');
  resultsEl.load(
    // get form action, using the jQuery.metadata plugin
    $(this).parent().metadata().url,
    // submit all form values
    $(this.form).serialize(),
    // callback after data is loaded
    function(data, status) {
      resultsEl.show();
      // get all record IDs from the new HTML
      var ids = jQuery('.results').find('li').map(function() {
        return $(this).attr('id').replace(/Record\-/,'');
      });
    }
  );
});
```

Although they are the minority of cases, there are times when a simple HTML fragment isn't enough.  For example, if you
have server side code that needs to trigger the update of a couple of elements in the CMS left-hand tree, it would be
inefficient to send back the HTML of entire tree. Silverstripe CMS can serialize to and from JSON (see the [Convert](api:SilverStripe\Core\Convert) class), and jQuery deals very well with it through
[jQuery.getJSON()](https://docs.jquery.com/Ajax/jQuery.getJSON#urldatacallback), as long as the HTTP content-type is
properly set.

### Use events and observation to link components together

The philosophy behind this javascript guide is **component driven development**: your javascript should be structured as
a set of components that communicate. Event handlers are a great way of getting components to community, as long as
two-way communication isn't required.  Set up a number of custom event names that your component will trigger.  List
them in the component documentation comment.

jQuery can bind to DOM events and trigger them through custom code. It can also
[trigger custom events](https://docs.jquery.com/Events/trigger), and supports [namespaced
events](https://docs.jquery.com/Namespaced_Events).

Example: Trigger custom 'validationfailed' event on form submission for each empty element


```js
$('form').on('submit', function(e) {
  // $(this) refers to form
  $(this).find(':input').each(function() {
    // $(this) in here refers to input field
    if(!$(this).val()) $(this).trigger('validationfailed');
  });
  return false;
});

// listen to custom event on each <input> field
$('form :input').on('validationfailed', function(e) {
  // $(this) refers to input field
  alert($(this).attr('name'));
});
```

Don't use event handlers in the following situations:

*  If two-way communication is required, for example, calling an method in another component, which returns data that
you then use.  Event handlers can't have return values.
*  If specific execution order is required.  Event handlers are executed in parallel, which makes it difficult to know
the exact order in which code in different threads will execute.  If the execution order is likely to cause problems, it
is better to use a code structure that is executed sequentially. An example might be two events modifying the same piece
of the DOM.

### Use callbacks to allow customizations

Callbacks are similar to events in that other components can ask your component to execute a piece of code.  The
advantage is that they lack the two problems listed in bullets just above. The disadvantage of callbacks is that you
need to define an custom API for configuring the callbacks; whereas, event observation is a jQuery provided API that
leaves components very loosely coupled.

### Use jQuery.entwine to define APIs as necessary

By default, most of your JavaScript methods will be hidden in closures like a jQuery plugin, and are not accessible from
the outside. As a best practice, each jQuery plugin should only expose one method to initialize and configure it. If you
need more public methods, consider using either a jQuery UI Widget, or define your behaviour as jQuery.entwine rules
(see above).

### Write Documentation

Documentation in JavaScript usually resembles the JavaDoc standard, although there is no agreed standard. Due to the
flexibility of the language it can be hard to generate automated documentation, particularly with the predominant usage
of closure constructs in jQuery and jQuery.entwine.

To generate documentation for Silverstripe CMS code, use [JSDoc toolkit](https://code.google.com/p/jsdoc-toolkit/) (see
[reference of supported tags](https://code.google.com/p/jsdoc-toolkit/wiki/TagReference)). For more class-oriented
JavaScript, take a look at the [jsdoc cookbook](https://code.google.com/p/jsdoc-toolkit/wiki/CookBook). The `@lends`
and `@borrows` properties are particularly useful for documenting jQuery-style code.

JSDoc-toolkit is a command line utility, see [usage](https://code.google.com/p/jsdoc-toolkit/wiki/CommandlineOptions).

Example: jQuery.entwine

```js
/**

 * Available Custom Events:
 * <ul>
 * <li>ajaxsubmit</li>
 * <li>validate</li>
 * <li>reloadeditform</li>
 * </ul>
 *
 * @class Main LeftAndMain interface with some control panel and an edit form.
 * @name ss.LeftAndMain
 */
$('.LeftAndMain').entwine({
    /**
     * Reference to some property
     * @type Number
     */
    MyProperty: 123,

    /**
     * Renders the provided data into an unordered list.
     *
     * @param {Object} data
     * @param {String} status
     * @return {String} HTML unordered list
     */
    publicMethod: function(data, status) {
      return '<ul>'
        + //...
        + '</ul>';
    },

    /**
     * Won't show in documentation, but still worth documenting.
     *
     * @return {String} Something else.
     */
    _privateMethod: function() {
      // ...
    }
});
```

## Related

* [Unobtrusive Javascript](https://www.onlinetools.org/articles/unobtrusivejavascript/chapter1.html)
* [Quirksmode: In-depth Javascript Resources](https://www.quirksmode.org/resources.html)<|MERGE_RESOLUTION|>--- conflicted
+++ resolved
@@ -9,10 +9,6 @@
 The following document is an advanced guide on building rich javascript interactions within the Silverstripe CMS and
 a list of our best practices for contributing and modifying the core javascript framework.
 
-<<<<<<< HEAD
-__Deprecated:__
-The following documentation regarding jQuery, jQueryUI and Entwine applies to legacy code only.
-=======
 ## ES6 and build tools
 The remainder of this tutorial is written in [ECMAScript 6](http://es6-features.org/#Constants), or _ES6_
 for short. This is the new spec for Javascript (currently ES5) that is as of this writing
@@ -29,7 +25,6 @@
 
 [notice]
 The following documentation regarding jQuery, jQueryUI and Entwine does not apply to React components or sections powered by React.
->>>>>>> 58f40438
 If you're developing new functionality in React powered sections please refer to
 [ReactJS, Redux, and GraphQL](./reactjs_redux_and_graphql).
 [/notice]
