--- conflicted
+++ resolved
@@ -9,35 +9,17 @@
 The following document is an advanced guide on building rich JavaScript interactions within the Silverstripe CMS and
 a list of our best practices for contributing and modifying the core JavaScript framework.
 
-<<<<<<< HEAD
 ## Build tools
 
-Silverstripe's javascript is transpiled, meaning it goes through a transformative process that takes our original source code
-and outputs javascript that is more efficient, smaller in overall file size, and works on a wider range of browsers.
+Silverstripe's JavaScript is transpiled, meaning it goes through a transformative process that takes our original source code
+and outputs JavaScript that is more efficient, smaller in overall file size, and works on a wider range of browsers.
 
 There are many ways to solve the problem of transpiling. The toolchain we use in core Silverstripe CMS modules includes:
 
-* [Babel](https://babeljs.io) (transpiler)
-* [Webpack](https://webpack.js.org) (Module bundler)
-
-## jQuery, jQuery UI and jQuery.entwine: Our libraries of choice
-=======
-## ES6 and build tools
-
-The remainder of this tutorial is written in [ECMAScript 6](http://es6-features.org/#Constants), or *ES6*
-for short. This is the new spec for JavaScript (currently ES5) that is as of this writing
-only partially implemented in modern browsers. Because it doesn't yet enjoy vast native support,
-it has to be [transpiled](https://www.stevefenton.co.uk/2012/11/compiling-vs-transpiling/) in order to work
-in a browser. This transpiling can be done using a variety of toolchains, but the basic
- principle is that a browser-ready, ES5 version of your code is generated in your dev
- environment as part of your workflow.
-
-   As stated above, there are many ways to solve the problem of transpiling. The toolchain
-   we use in core Silverstripe CMS modules includes:
-
-- [Babel](http://babeljs.io) (ES6 transpiler)
-- [Webpack](http://webpack.js.org) (Module bundler)
->>>>>>> d4be6d4f
+- [Babel](https://babeljs.io) (transpiler)
+- [Webpack](https://webpack.js.org) (Module bundler)
+
+## jQuery, jQuery UI and jQuery.Entwine: our libraries of choice
 
 [notice]
 The following documentation regarding jQuery, jQueryUI and Entwine does not apply to React components or sections powered by React.
@@ -45,13 +27,7 @@
 [ReactJS, Redux, and GraphQL](./reactjs_redux_and_graphql).
 [/notice]
 
-<<<<<<< HEAD
 We predominantly use [jQuery](https://jquery.com) as our abstraction library for DOM related programming, within the
-=======
-## jQuery, jQuery UI and jQuery.Entwine: our libraries of choice
-
-We predominantly use [jQuery](http://jquery.com) as our abstraction library for DOM related programming, within the
->>>>>>> d4be6d4f
 Silverstripe CMS and certain framework aspects.
 
 For richer interactions such as drag'n'drop, and more complicated interface elements like tabs or accordions,
@@ -60,11 +36,7 @@
 For any custom code developed with jQuery, you have four choices to structure it: Custom jQuery Code, a jQuery Plugin, a
 jQuery UI Widget, or a `jQuery.entwine` behaviour. We'll detail below where each solution is appropriate.
 
-<<<<<<< HEAD
-### Custom jQuery Code
-=======
-## Custom jQuery code
->>>>>>> d4be6d4f
+### Custom jQuery code
 
 jQuery allows you to write complex behavior in a couple of lines of JavaScript. Smaller features which aren't likely to
 be reused can be custom code without further encapsulation. For example, a button rollover effect doesn't require a full
@@ -80,79 +52,13 @@
 }(jQuery));
 ```
 
-<<<<<<< HEAD
-#### jQuery Plugins
+#### jQuery plugins
 
 A jQuery Plugin is essentially a method call which can act on a collection of DOM elements. It is contained within the
 `jQuery.fn` namespace, and attaches itself automatically to all jQuery collections. You can read more about these, including
 how to create your own plugins, in the official [jQuery Plugins](https://learn.jquery.com/plugins/) documentation.
 
-#### jQuery UI Widgets
-=======
-## jQuery plugins
-
-A jQuery Plugin is essentially a method call which can act on a collection of DOM elements. It is contained within the
-`jQuery.fn` namespace, and attaches itself automatically to all jQuery collections. The basics for are outlined in the
-official [jQuery Plugin Authoring](http://docs.jquery.com/Plugins/Authoring) documentation.
-
-There a certain [documented patterns](http://www.learningjquery.com/2007/10/a-plugin-development-pattern) for plugin
-development, most importantly:
-
-- Claim only a single name in the jQuery namespace
-- Accept an options argument to control plugin behavior
-- Provide public access to default plugin settings
-- Provide public access to secondary functions (as applicable)
-- Keep private functions private
-- Support the [Metadata Plugin](http://docs.jquery.com/Plugins/Metadata/metadata)
-
-Example: A plugin to highlight a collection of elements with a configurable foreground and background colour
-(abbreviated example from [learningjquery.com](http://www.learningjquery.com/2007/10/a-plugin-development-pattern)).
-
-```js
-// create closure
-(function ($) {
-  // plugin definition
-  $.fn.highlight = function (options) {
-    // build main options before element iteration
-    const opts = $.extend({}, $.fn.highlight.defaults, options);
-    // iterate and reformat each matched element
-    return this.each(function () {
-      $this = $(this);
-      // build element specific options
-      const o = $.meta ? $.extend({}, opts, $this.data()) : opts;
-      // update element styles
-      $this.css({
-        backgroundColor: o.background,
-        color: o.foreground
-      });
-    });
-  };
-  // plugin defaults
-  $.fn.highlight.defaults = {
-    foreground: 'red',
-    background: 'yellow'
-  };
-// end of closure
-}(jQuery));
-```
-
-Usage:
-
-```js
-(function ($) {
-  // Highlight all buttons with default colours
-  jQuery(':button').highlight();
-
-  // Highlight all buttons with green background
-  jQuery(':button').highlight({ background: 'green' });
-
-  // Set all further highlight() calls to have a green background
-  $.fn.highlight.defaults.background = 'green';
-}(jQuery));
-```
-
-## jQuery UI widgets
->>>>>>> d4be6d4f
+#### jQuery UI widgets
 
 UI Widgets are jQuery Plugins with a bit more structure, targeted towards interactive elements. They require jQuery and
 the core libraries in jQuery UI, so are generally more heavyweight if jQuery UI isn't already used elsewhere.
@@ -164,67 +70,8 @@
 - Constructor/Destructor hooks
 - Focus management and mouse interaction
 
-<<<<<<< HEAD
 See the [official API documentation](https://api.jqueryui.com/) and read up about the
 [jQuery UI Widget Factory](https://learn.jquery.com/jquery-ui/widget-factory/) to get started.
-=======
-See the [official developer guide](http://jqueryui.com/docs/Developer_Guide) and other
-[tutorials](http://bililite.com/blog/understanding-jquery-ui-widgets-a-tutorial/) to get started.
-
-Example: Highlighter
-
-```js
-(function ($) {
-  $.widget('ui.myHighlight', {
-    getBlink() {
-      return this._getData('blink');
-    },
-    setBlink(blink) {
-      this._setData('blink', blink);
-      if (blink) {
-        this.element.wrapInner('<blink></blink>');
-      } else {
-        this.element.html(this.element.children().html());
-      }
-    },
-    _init() {
-      // grab the default value and use it
-      this.element.css('background', this.options.background);
-      this.element.css('color', this.options.foreground);
-      this.setBlink(this.options.blink);
-    }
-  });
-  // For demonstration purposes, this is also possible with jQuery.css()
-  $.ui.myHighlight.getter = 'getBlink';
-  $.ui.myHighlight.defaults = {
-    foreground: 'red',
-    background: 'yellow',
-    blink: false
-  };
-}(jQuery));
-```
-
-Usage:
-
-```js
-(function ($) {
-  // call with default options
-  $(':button').myHighlight();
-
-  // call with custom options
-  $(':button').myHighlight({ background: 'green' });
-
-  // set defaults for all future instances
-  $.ui.myHighlight.defaults.background = 'green';
-
-  // Adjust property after initialization
-  $(':button').myHighlight('setBlink', true);
-
-  // Get property
-  $(':button').myHighlight('getBlink');
-}(jQuery));
-```
->>>>>>> d4be6d4f
 
 ### jQuery.Entwine
 
@@ -285,38 +132,25 @@
 }(jQuery));
 ```
 
-<<<<<<< HEAD
-You can run `[jQuery.noConflict()](https://docs.jquery.com/Core/jQuery.noConflict)` to avoid namespace clashes.
-NoConflict mode is enabled by default in the Silverstripe CMS javascript.
-=======
-You can run `[jQuery.noConflict()](http://docs.jquery.com/Core/jQuery.noConflict)` to avoid namespace clashes.
+You can run [`jQuery.noConflict()`](https://docs.jquery.com/Core/jQuery.noConflict) to avoid namespace clashes.
 NoConflict mode is enabled by default in the Silverstripe CMS JavaScript.
->>>>>>> d4be6d4f
 
 ### Initialize at document.Ready
 
 You have to ensure that DOM elements you want to act on are loaded before using them. jQuery provides a wrapper around
 the `window.onload` and `document.ready` events.
 
-<<<<<<< HEAD
 [info]
 This doesn't apply to jQuery entwine declarations, which will apply to elements matching your selectors as they get added to the DOM, even if that happens before or after your code is executed. See [the entwine documentation](jquery_entwine) for more details about this.
 [/info]
 
 ```js
-(function($) {
+(function ($) {
   // DOM elements might not be available here
-  $(document).ready(function() {
+  $(document).ready(() => {
     // The DOM is fully loaded here
   });
-})(jQuery);
-=======
-```js
-// DOM elements might not be available here
-$(document).ready(() => {
-  // The DOM is fully loaded here
-});
->>>>>>> d4be6d4f
+}(jQuery));
 ```
 
 See [the jQuerydocs on `$( document ).ready()`](https://learn.jquery.com/using-jquery-core/document-ready/).
@@ -342,15 +176,11 @@
 });
 ```
 
-<<<<<<< HEAD
 [hint]
 You can do this using entwine as well, which has the added benefit of not requiring your original selector to match a DOM element initially (e.g. for the above example if there are no `.cms-container` elements, or those elements are removed and re-added to the DOM, your native binding won't work but an entwine one will).
 [/hint]
 
-### Assume Element Collections
-=======
 ### Assume element collections
->>>>>>> d4be6d4f
 
 jQuery is based around collections of DOM elements, the library functions typically handle multiple elements (where it
 makes sense). Encapsulate your code by nesting your jQuery commands inside a `jQuery().each()` call.
@@ -364,7 +194,7 @@
 });
 ```
 
-### Use plain HTML and jQuery.Data() to store data
+### Use plain HTML and `jQuery.data()` to store data
 
 The DOM can make JavaScript configuration and state-keeping a lot easier, without having to resort to JavaScript
 properties and complex object graphs.
@@ -385,7 +215,7 @@
 });
 ```
 
-Through jQuery.data()
+Through `jQuery.data()`
 
 ```js
 $('form :input').bind('change', function (event) {
@@ -399,35 +229,7 @@
 });
 ```
 
-<<<<<<< HEAD
-### Return HTML/JSON and HTTPResponse class for AJAX responses
-=======
-See [interactive example on jsbin.com](http://jsbin.com/opuva)
-
-You can also use the [jQuery.metadata Plugin](http://docs.jquery.com/Plugins/Metadata/metadata) to serialize data into
-properties of DOM elements. This is useful if you want to encode element-specific data in markup, for example when
-rendering a form element through the Silverstripe CMS templating engine.
-
-Example: Restricted numeric value field
-
-```ss
-<input type="text" class="restricted-text {min:4,max:10}" />
-```
-
-```js
-$('.restricted-text').bind('change', function (event) {
-  const value = e.target.value;
-  if (value < $(this).metadata().min || value > $(this).metadata().max) {
-    /* Do something about the value being invalid */
-    event.preventDefault();
-  }
-});
-```
-
-See [interactive example on jsbin.com](http://jsbin.com/axafa)
-
-### Return HTML/JSON and hTTPResponse class for AJAX responses
->>>>>>> d4be6d4f
+### Return HTML/JSON and `HTTPResponse` class for AJAX responses
 
 Ajax responses will sometimes need to update existing DOM elements, for example refresh a set of search results.
 Returning plain HTML is generally a good default behaviour, as it allows you to keep template rendering in one place (in
@@ -542,11 +344,7 @@
 Example: Trigger custom 'validationfailed' event on form submission for each empty element
 
 ```js
-<<<<<<< HEAD
-$('form').on('submit', function(e) {
-=======
-$('form').bind('submit', function (event) {
->>>>>>> d4be6d4f
+$('form').on('submit', function (e) {
   // $(this) refers to form
   $(this).find(':input').each(function () {
     // $(this) in here refers to input field
@@ -559,11 +357,7 @@
 });
 
 // listen to custom event on each <input> field
-<<<<<<< HEAD
-$('form :input').on('validationfailed', function(e) {
-=======
-$('form :input').bind('validationfailed', function (event) {
->>>>>>> d4be6d4f
+$('form :input').on('validationfailed', function (e) {
   // $(this) refers to input field
   const fieldName = $(this).attr('name');
 });
@@ -598,21 +392,12 @@
 flexibility of the language it can be hard to generate automated documentation, particularly with the predominant usage
 of closure constructs in jQuery and jQuery.entwine.
 
-<<<<<<< HEAD
 To generate documentation for Silverstripe CMS code, use [JSDoc toolkit](https://code.google.com/p/jsdoc-toolkit/) (see
 [reference of supported tags](https://code.google.com/p/jsdoc-toolkit/wiki/TagReference)). For more class-oriented
 JavaScript, take a look at the [jsdoc cookbook](https://code.google.com/p/jsdoc-toolkit/wiki/CookBook). The `@lends`
 and `@borrows` properties are particularly useful for documenting jQuery-style code.
 
 JSDoc-toolkit is a command line utility, see [usage](https://code.google.com/p/jsdoc-toolkit/wiki/CommandlineOptions).
-=======
-To generate documentation for Silverstripe CMS code, use [JSDoc toolkit](http://code.g.oogle.com/p/jsdoc-toolkit/) (see
-[reference of supported tags](http://code.g.oogle.com/p/jsdoc-toolkit/wiki/TagReference)). For more class-oriented
-JavaScript, take a look at the [jsdoc cookbook](http://code.g.oogle.com/p/jsdoc-toolkit/wiki/CookBook). The `@lends`
-and `@borrows` properties are particularly useful for documenting jQuery-style code.
-
-JSDoc-toolkit is a command line utility, see [usage](http://code.g.oogle.com/p/jsdoc-toolkit/wiki/CommandlineOptions).
->>>>>>> d4be6d4f
 
 Example: jQuery.entwine
 
@@ -629,94 +414,36 @@
  * @class Main LeftAndMain interface with some control panel and an edit form.
  * @name ss.LeftAndMain
  */
-<<<<<<< HEAD
 $('.LeftAndMain').entwine({
-=======
-$('.LeftAndMain').entwine('ss', ($) =>
-  /** @lends ss.LeftAndMain */ ({
->>>>>>> d4be6d4f
-    /**
-     * Reference to some property
-     * @type Number
-     */
-    MyProperty: 123,
-
-    /**
-     * Renders the provided data into an unordered list.
-     *
-     * @param {Object} data
-     * @param {String} status
-     * @return {String} HTML unordered list
-     */
-<<<<<<< HEAD
-    publicMethod: function(data, status) {
-      return '<ul>'
-        + //...
-        + '</ul>';
-=======
-    publicMethod(data, status) {
-      return '<ul>...</ul>';
->>>>>>> d4be6d4f
-    },
-
-    /**
-     * Won't show in documentation, but still worth documenting.
-     *
-     * @return {String} Something else.
-     */
-    _privateMethod() {
-      // ...
-    }
-<<<<<<< HEAD
+  /**
+   * Reference to some property
+   * @type Number
+   */
+  MyProperty: 123,
+
+  /**
+   * Renders the provided data into an unordered list.
+   *
+   * @param {Object} data
+   * @param {String} status
+   * @return {String} HTML unordered list
+   */
+  publicMethod(data, status) {
+    return '<ul> ... </ul>';
+  },
+
+  /**
+   * Won't show in documentation, but still worth documenting.
+   *
+   * @return {String} Something else.
+   */
+  _privateMethod() {
+    // ...
+  }
 });
 ```
 
 ## Related
 
-* [Unobtrusive Javascript](https://www.onlinetools.org/articles/unobtrusivejavascript/chapter1.html)
-* [Quirksmode: In-depth Javascript Resources](https://www.quirksmode.org/resources.html)
-=======
-  })
-);
-```
-
-### Unit testing
-
-It is important to verify that your code actually does what it says, and the best way to ensure this are **automated
-tests**. For jQuery, we use two different tools with different uses: **unit testing** with
-[QUnit](http://docs.jquery.com/QUnit) (also used by the jQuery team for the core libraries), and **behaviour driven
-testing** with [JSpec](http://visionmedia.github.com/jspec/). There are overlaps between the two solutions, if in doubt
-start with JSpec, as it provides a much more powerful testing framework.
-
-Example: QUnit test (from [jQuery.com](http://docs.jquery.com/QUnit#Using_QUnit)):
-
-```js
-test('a basic test example', () => {
-  ok(true, 'this test is fine');
-  const value = 'hello';
-  equals('hello', value, 'We expect value to be hello');
-});
-```
-
-Example: JSpec Shopping cart test (from [visionmedia.GitHub.com](http://visionmedia.github.com/jspec/))
-
-```text
-describe 'ShoppingCart'
-  before_each
-    cart = new ShoppingCart
-  end
-  describe 'addProduct'
-    it 'should add a product'
-      cart.addProduct('cookie')
-      cart.addProduct('icecream')
-      cart.should.have 2, 'products'
-    end
-  end
-end
-```
-
-## Related
-
-- [Unobtrusive JavaScript](http://www.onlinetools.org/articles/unobtrusivejavascript/chapter1.html)
-- [Quirksmode: In-depth JavaScript Resources](http://www.quirksmode.org/resources.html)
->>>>>>> d4be6d4f
+- [Unobtrusive JavaScript](https://www.onlinetools.org/articles/unobtrusivejavascript/chapter1.html)
+- [Quirksmode: In-depth JavaScript Resources](https://www.quirksmode.org/resources.html)