--- conflicted
+++ resolved
@@ -10,39 +10,29 @@
 
 ## Configuration
 
-<<<<<<< HEAD
 Silverstripe CMS provides an API over the top of [symfony/mailer](https://symfony.com/doc/current/mailer.html) which comes with an extensive list of "transports" for sending mail via different services such as SMTP, Gmail, and Amazon SES.
-=======
-Silverstripe CMS provides an API over the top of the [SwiftMailer](http://swiftmailer.org/) PHP library which comes with an extensive list of "transports" for sending mail via different services.
->>>>>>> d4be6d4f
 
 Email configuration is done using Symfony's [DSN](https://symfony.com/doc/current/mailer.html#transport-setup) configuration string which is used to select which transport is used and any required configuration such as username and password. In Silverstripe, this is done with either an environment variable or yml configuration.
 
 The `Sendmail` transport is the most common one and is used by default in Silverstripe. The `sendmail` binary is widely available across most Linux/Unix servers. By default the sendmail command used is `/usr/sbin/sendmail -bs`, but this [can be configured](#dsn-sendmail) as part of the `DSN`.
 
-<<<<<<< HEAD
 Alternatively you can provide a different `DSN` to select any of the Transport classes provided natively by `symfony/mailer` or other compatible third-party transports. For more information and to see what other transports are available see the [symfony/mailer transport types](https://symfony.com/doc/current/mailer.html#using-a-3rd-party-transport).
+
 [hint]
 The format for the DSN is exactly as defined in the symfony docs linked above. Some common examples are listed below.
 [/hint]
-=======
-You can use any of the Transport classes provided natively by SwiftMailer. There are also countless PHP libraries offering custom Transports to integrate with third party mailing service:
-
-- read the [SwiftMailer Transport Types documentation](https://swiftmailer.symfony.com/docs/sending.html#transport-types) for a full list of native Transport
-- search [Packagist for SwiftMailer Transport](https://packagist.org/?query=SwiftMailer+Transport) to discover additional third party integrations
->>>>>>> d4be6d4f
 
 To set the DSN string in an environment variable (recommended):
 
-**.env**
-```
+```bash
+# .env
 MAILER_DSN="<my-dsn>"
 ```
 
 To set the DSN string in project yml:
 
-**app/_config/mailer-project.yml**
 ```yml
+# app/_config/mailer-project.yml
 ---
 Name: mailer-project
 After: 'mailer'
@@ -54,34 +44,31 @@
 ```
 
 The configuration priority order is as follows, from highest to lowest:
+
 - The `MAILER_DSN` environment variable
 - Project yml containing `After: 'mailer'`
-- The default silverstripe DSN of `sendmail://default` which will use `/usr/sbin/sendmail -bs`
-
-<<<<<<< HEAD
+- The default DSN of `sendmail://default` which will use `/usr/sbin/sendmail -bs`
+
 ### Common DSN strings
-=======
-### Mailer configuration for dev environments
->>>>>>> d4be6d4f
 
 #### To configure SMTP {#dsn-smtp}
 
-**.env**
-```
+```bash
+# .env
 MAILER_DSN="smtp://user:pass@smtp.example.com:1234"
 ```
 
 #### To configure a different sendmail binary and command {#dsn-sendmail}
 
-**.env**
-```
+```bash
+# .env
 MAILER_DSN="sendmail://default?command=/path/to/mysendmailbinary%20-t"
 ```
 
 #### To suppress all emails {#dsn-null}
 
-**.env**
-```
+```bash
+# .env
 MAILER_DSN="null://default"
 ```
 
@@ -95,11 +82,7 @@
 ```php
 use SilverStripe\Control\Email\Email;
 
-<<<<<<< HEAD
-$email = Email::create($from, $to, $subject, $body);
-=======
-$email = Email::create('no-reply@mydomain.com', 'myuser@gmail.com', 'My test subject', 'My email body text');
->>>>>>> d4be6d4f
+$email = Email::create($from, $to, $subject, $body);
 $email->send();
 ```
 
@@ -122,7 +105,6 @@
 from the system by stripping HTML markup, or transforming it where possible (e.g. `<strong>text</strong>` is converted
 to `*text*`).
 
-<<<<<<< HEAD
 You can also specify plain text and HTML content separately if you don't want the plain text to be automatically generated from HTML
 
 ```php
@@ -131,37 +113,19 @@
 $email = Email::create('from@mydomain.com', 'to@example.com', 'My subject');
 $email->html('<p>My HTML email content</p>');
 $email->text('My plain text email content');
-=======
-```php
-use SilverStripe\Control\Email\Email;
-
-$email = Email::create($from, $to, $subject, $body);
->>>>>>> d4be6d4f
 $email->send();
 ```
 
 [info]
-<<<<<<< HEAD
 The default HTML template for emails is `vendor/silverstripe/framework/templates/SilverStripe/Control/Email/Email.ss`.
-To customise this template, first copy it to `<project-root>/themes/<my-theme>/SilverStripe/Control/Email/Email.ss`. Alternatively, copy it to a different location and use `setHTMLTemplate` when you create the 
+To customise this template, first copy it to `<project-root>/themes/<my-theme>/SilverStripe/Control/Email/Email.ss`. Alternatively, copy it to a different location and use `setHTMLTemplate` when you create the
 `Email` instance. Note - by default the `$EmailContent` variable will escape HTML tags for security reasons. If you feel confident allowing this variable to be rendered as HTML, then update your custom email template to `$EmailContent.RAW`
-=======
-The default HTML template for emails is named `GenericEmail` and is located in `vendor/silverstripe/framework/templates/SilverStripe/Email/`.
-To customise this template, copy it to the `app/templates/Email/` folder or use `setHTMLTemplate` when you create the
-`Email` instance.
->>>>>>> d4be6d4f
 [/info]
 
 ### Templates
 
 HTML emails can use custom templates using the same template language as your website template. You can also pass the
-<<<<<<< HEAD
-email object additional information using the `setData` and `addData` methods. 
-
-**app/templates/Email/MyCustomEmail.ss**
-=======
 email object additional information using the `setData` and `addData` methods.
->>>>>>> d4be6d4f
 
 ```ss
 <%-- app/templates/Email/MyCustomEmail.ss --%>
@@ -172,40 +136,20 @@
 The PHP Logic..
 
 ```php
-<<<<<<< HEAD
-
-use SilverStripe\Control\Email\Email;
-
-$email = Email::create()
-    ->setHTMLTemplate('Email\\MyCustomEmail') 
-=======
 use SilverStripe\Control\Email\Email;
 use SilverStripe\Security\Security;
 
 $email = Email::create()
     ->setHTMLTemplate('Email\\MyCustomEmail')
->>>>>>> d4be6d4f
     ->setData([
         'Member' => Security::getCurrentUser(),
         'Link' => $link,
     ])
-<<<<<<< HEAD
     ->from($from)
     ->to($to)
     ->subject($subject);
 
 $email->send();
-=======
-    ->setFrom($from)
-    ->setTo($to)
-    ->setSubject($subject);
-
-if ($email->send()) {
-    //email sent successfully
-} else {
-    // there may have been 1 or more failures
-}
->>>>>>> d4be6d4f
 ```
 
 [info]
@@ -226,11 +170,7 @@
 ```php
 use SilverStripe\Control\Email\Email;
 
-<<<<<<< HEAD
-$email = Email::create($from, $to, $subject, $body);
-=======
-$email = Email::create();
->>>>>>> d4be6d4f
+$email = Email::create($from, $to, $subject, $body);
 $email->setPlainTemplate('MyPlanTemplate');
 $email->send();
 ```
@@ -239,13 +179,8 @@
 
 You can set the default sender address of emails through the `Email.admin_email` [configuration setting](/developer_guides/configuration).
 
-<<<<<<< HEAD
-**app/_config/app.yml**
-```yaml
-=======
 ```yml
 # app/_config/app.yml
->>>>>>> d4be6d4f
 SilverStripe\Control\Email\Email:
   admin_email: support@example.com
 ```
@@ -264,7 +199,7 @@
 use SilverStripe\Control\Email\Email;
 
 $from = [
-  'from@mysite.exmaple.com' => 'Friendly business'
+  'from@mysite.exmaple.com' => 'Friendly business',
 ];
 $to = [
   'person.a@customer.example.com' => 'Person A',
@@ -274,7 +209,6 @@
 $email = Email::create($from, $to, $subject, $body);
 ```
 
-
 [alert]
 Remember, setting a `from` address that doesn't come from your domain (such as the users email) will likely see your
 email marked as spam. If you want to send from another address think about using the `setReplyTo` method.
@@ -288,40 +222,23 @@
 
 There are several other [configuration settings](/developer_guides/configuration) to manipulate the email server.
 
-<<<<<<< HEAD
-* `SilverStripe\Control\Email\Email.send_all_emails_to` will redirect all emails sent to the given address.
-All recipients will be removed (including CC and BCC addresses). This is useful for testing and staging servers where 
-you do not wish to send emails out. For debugging the original addresses are added as `X-Original-*` headers on the email.
-* `SilverStripe\Control\Email\Email.cc_all_emails_to` and `SilverStripe\Control\Email\Email.bcc_all_emails_to` will add
-an additional recipient in the BCC / CC header. These are good for monitoring system-generated correspondence on the 
-=======
 - `SilverStripe\Control\Email\Email.send_all_emails_to` will redirect all emails sent to the given address.
 All recipients will be removed (including CC and BCC addresses). This is useful for testing and staging servers where
 you do not wish to send emails out. For debugging the original addresses are added as `X-Original-*` headers on the email.
 - `SilverStripe\Control\Email\Email.cc_all_emails_to` and `SilverStripe\Control\Email\Email.bcc_all_emails_to` will add
 an additional recipient in the BCC / CC header. These are good for monitoring system-generated correspondence on the
->>>>>>> d4be6d4f
 live systems.
 
 Configuration of those properties looks like the following:
 
-<<<<<<< HEAD
-**app/_config.php**
-=======
->>>>>>> d4be6d4f
 ```php
 // app/_config.php
 use SilverStripe\Control\Director;
 use SilverStripe\Control\Email\Email;
 use SilverStripe\Core\Config\Config;
 
-<<<<<<< HEAD
-if(Director::isLive()) {
-    Config::modify()->set(Email::class, 'bcc_all_emails_to', "client@example.com");
-=======
 if (Director::isLive()) {
     Config::modify()->set(Email::class, 'bcc_all_emails_to', 'client@example.com');
->>>>>>> d4be6d4f
 } else {
     Config::modify()->set(Email::class, 'send_all_emails_to', 'developer@example.com');
 }
@@ -337,30 +254,12 @@
 ```php
 use SilverStripe\Control\Email\Email;
 
-<<<<<<< HEAD
 $email = Email::create($from, $to, $subject, $body);
 $email->replyTo('reply@example.com');
-=======
-$email = Email::create(/* ... */);
-$email->setReplyTo('reply@example.com');
-```
-
-### Setting custom headers
-
-For email headers which do not have getters or setters (like setTo(), setFrom()) you can manipulate the underlying
-`Swift_Message` that we provide a wrapper for.
-
-```php
-use SilverStripe\Control\Email\Email;
-
-$email = Email::create(/* ... */);
-$email->getSwiftMessage()->getHeaders()->addTextHeader('HeaderName', 'HeaderValue');
->>>>>>> d4be6d4f
 ```
 
 ## Catching email send failure exceptions
 
-<<<<<<< HEAD
 If you wish to handle email send failures then you can wrap `$email->send()` with a try/catch block that catches the Symfony Mailer `TransportExceptionInterface`.
 
 ```php
@@ -381,28 +280,5 @@
 ## Advanced customisation
 
 Silverstripe Email is built on top of [symfony/mailer](https://github.com/symfony/mailer). For advanced customisation information refer to the [symfony/mailer docs](https://symfony.com/doc/current/mailer.html)
-=======
-## Disabling emails
-
-If required, you can also disable email sending entirely. This is useful for testing and staging servers where
-you do not wish to send emails out.
-
-```yml
----
-Name: myemailconfig
-Only:
-  Environment: dev
----
-SilverStripe\Core\Injector\Injector:
-  Swift_Transport:
-    class: Swift_NullTransport
-```
-
-## SwiftMailer documentation
-
-For further information on SwiftMailer, consult their docs: <http://swiftmailer.org/docs/introduction.html>
->>>>>>> d4be6d4f
-
-## API documentation
 
 - [Email](api:SilverStripe\Control\Email\Email)