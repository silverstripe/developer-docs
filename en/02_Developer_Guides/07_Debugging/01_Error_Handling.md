--- conflicted
+++ resolved
@@ -12,16 +12,12 @@
 environments, Silverstripe CMS will deal harshly with any warnings or errors: a full call-stack is shown and execution
 stops for anything, giving you early warning of a potential issue to handle.
 
-<<<<<<< HEAD
 [info]
 There are a range of monolog handlers available, both in the core package and in add-ons. See the
 [Monolog documentation](https://github.com/Seldaek/monolog/blob/main/doc/01-usage.md) for more information.
 [/info]
 
-## Raising errors and logging diagnostic information.
-=======
 ## Raising errors and logging diagnostic information
->>>>>>> d4be6d4f
 
 For general purpose logging, you can use the Logger directly. The Logger is a PSR-3 compatible LoggerInterface and
 can be accessed via the `Injector`:
@@ -358,18 +354,6 @@
 module that other developers may use, it is best practice to include this configuration in the module. Developers should
 not be expected to scan every Silverstripe module they use and add those declarations in their project configuration.
 
-<<<<<<< HEAD
-## Related Lessons
-* [Advanced environment configuration](https://www.silverstripe.org/learn/lessons/v4/advanced-environment-configuration-1)
-=======
-## Differences from Silverstripe CMS 3
-
-In Silverstripe CMS 3, logging was based on the Zend Log module. Customisations were added using `SS_Log::add_writer()`.
-This function no longer works, and any Zend Log writers will need to be replaced with Monolog handlers. Fortunately,
-a range of handlers are available, both in the core package and in add-ons. See the
-[Monolog documentation](https://github.com/Seldaek/monolog/blob/master/doc/01-usage.md) for more information.
-
 ## Related lessons
 
-- [Advanced environment configuration](https://www.silverstripe.org/learn/lessons/v4/advanced-environment-configuration-1)
->>>>>>> d4be6d4f
+- [Advanced environment configuration](https://www.silverstripe.org/learn/lessons/v4/advanced-environment-configuration-1)