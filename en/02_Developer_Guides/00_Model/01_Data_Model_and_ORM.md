--- conflicted
+++ resolved
@@ -722,19 +722,15 @@
 $members = Member::get()->where("\"FirstName\" = 'Sam'");
 ```
 
-<<<<<<< HEAD
+##### Order by clauses
+
+You can specify an ORDER BY clause fragment with the `orderBy` method:
+
+```php
+$members = Member::get()->orderBy(/* some raw SQL here */);
+```
+
 ##### Joining Tables
-=======
-#### Order by clauses
-
-You can specify an ORDER BY clause fragment with the `orderBy` method:
-
-```php
-$members = Member::get()->orderBy(/* some raw SQL here */);
-```
-
-#### Joining Tables
->>>>>>> 61a916f1
 
 You can specify a join with the `innerJoin`, `leftJoin`, and `rightJoin` methods. All of these methods have the same arguments:
 
