--- conflicted
+++ resolved
@@ -35,10 +35,7 @@
         'FirstName' => 'Varchar(255)',
         'LastName' => 'Text',
         'Birthday' => 'Date',
-<<<<<<< HEAD
         'Status' => 'Varchar(255)',
-=======
->>>>>>> d4be6d4f
     ];
 }
 ```
@@ -46,14 +43,13 @@
 This `Player` class definition will create a database table `Player` with columns for `PlayerNumber`, `FirstName` and
 so on. After writing this class, we need to regenerate the database schema.
 
-<<<<<<< HEAD
 [hint]
-You can technically omit the `table_name` property, and a default table name will be created based on the fully qualified class name - but this can result in table names that are too long for the database engine to handle. We recommend that you _always_ explicitly declare a table name for your models.
+You can technically omit the `table_name` property, and a default table name will be created based on the fully qualified class name - but this can result in table names that are too long for the database engine to handle. We recommend that you *always* explicitly declare a table name for your models.
 
 See more in [Mapping classes to tables with `DataObjectSchema`](#mapping-classes-to-tables) below.
 [/hint]
 
-## Generating the Database Schema
+## Generating the database schema
 
 After adding, modifying or removing `DataObject` subclasses, make sure to rebuild your Silverstripe CMS database. The
 database schema is generated automatically by visiting `/dev/build` (e.g. `https://www.example.com/dev/build`) in your browser
@@ -62,90 +58,35 @@
 [info]
 In "dev" mode, you do not need to be authenticated to run `/dev/build`. See [Environment Types](/developer_guides/debugging/environment_types) for more information.
 [/info]
-=======
-## Generating the database schema
-
-After adding, modifying or removing `DataObject` subclasses, make sure to rebuild your Silverstripe CMS database. The
-database schema is generated automatically by visiting the URL <http://www.yoursite.com/dev/build> while authenticated as an administrator.
->>>>>>> d4be6d4f
 
 This script will analyze the existing schema, compare it to what's required by your data classes, and alter the schema
 as required.
 
 It will perform the following changes:
 
-<<<<<<< HEAD
-* Create any missing tables
-* Create any missing field columns
-* Create any missing indexes
-* Alter the field type of any existing fields
-* Rename any obsolete tables that it previously created to `_obsolete_tablename` (e.g. `_obsolete_player`)
-  * Obsolete tables are only renamed if the `DataObject` model which owns the table has no need for the table (e.g. no fields are declared for the model, and it is a subclass of some other `DataObject`).
+- Create any missing tables
+- Create any missing field columns
+- Create any missing indexes
+- Alter the field type of any existing fields
+- Rename any obsolete tables that it previously created to `_obsolete_tablename` (e.g. `_obsolete_player`)
+  - Obsolete tables are only renamed if the `DataObject` model which owns the table has no need for the table (e.g. no fields are declared for the model, and it is a subclass of some other `DataObject`).
 
 It **won't** do any of the following
 
-* Delete tables
-* Delete field columns
-* Rename any tables that it doesn't recognize. This allows other applications to coexist in the same database, as long as
+- Delete tables
+- Delete field columns
+- Rename any tables that it doesn't recognize. This allows other applications to coexist in the same database, as long as
   their table names don't match a Silverstripe CMS data class.
 
 When rebuilding the database schema through the [ClassLoader](api:SilverStripe\Core\Manifest\ClassLoader) the following additional fields are
 automatically set on the `DataObject`.
 
-*  `ID`: Primary Key. This will use the database's built-in auto-numbering system on the base table, and apply the same ID to all subclass tables.
-*  `ClassName`: An enumeration listing this data-class and all of its subclasses. The value is the actual `DataObject` subclass used to write the record.
-*  `Created`: A date/time field set to the creation date (i.e. when it was first written to the database) of this record
-*  `LastEdited`: A date/time field set to the date this record was last edited through `write()`
+- `ID`: Primary Key. This will use the database's built-in auto-numbering system on the base table, and apply the same ID to all subclass tables.
+- `ClassName`: An enumeration listing this data-class and all of its subclasses. The value is the actual `DataObject` subclass used to write the record.
+- `Created`: A date/time field set to the creation date (i.e. when it was first written to the database) of this record
+- `LastEdited`: A date/time field set to the date this record was last edited through `write()`
 
 The table creation SQL statement for our `Player` model above looks like this:
-=======
-- Create any missing tables
-- Create any missing fields
-- Create any missing indexes
-- Alter the field type of any existing fields
-- Rename any obsolete tables that it previously created to `_obsolete_(tablename)`
-
-It **won't** do any of the following
-
-- Delete tables
-- Delete fields
-- Rename any tables that it doesn't recognize. This allows other applications to coexist in the same database, as long as
-  their table names don't match a Silverstripe CMS data class.
-
-[notice]
-You need to be logged in as an administrator to perform this command, unless your site is in [dev mode](../debugging),
-or the command is run through [CLI](../cli).
-[/notice]
-
-When rebuilding the database schema through the [ClassLoader](api:SilverStripe\Core\Manifest\ClassLoader) the following additional properties are
-automatically set on the `DataObject`.
-
-- ID: Primary Key. This will use the database's built-in auto-numbering system on the base table, and apply the same ID to all subclass tables.
-- ClassName: An enumeration listing this data-class and all of its subclasses.
-- Created: A date/time field set to the creation date of this record
-- LastEdited: A date/time field set to the date this record was last edited through `write()`
-
-```php
-// app/src/Model/Player.php
-namespace App\Model;
-
-use SilverStripe\ORM\DataObject;
-
-class Player extends DataObject
-{
-    private static string $table_name = 'Player';
-
-    private static $db = [
-        'PlayerNumber' => 'Int',
-        'FirstName' => 'Varchar(255)',
-        'LastName' => 'Text',
-        'Birthday' => 'Date',
-    ];
-}
-```
-
-Generates the following `SQL`.
->>>>>>> d4be6d4f
 
 ```sql
 CREATE TABLE `Player` (
@@ -181,14 +122,10 @@
 [hint]
 Using the `create()` method provides chainability (known as a "fluent API" or "[fluent interface](https://en.wikipedia.org/wiki/Fluent_interface)"), which can add elegance and brevity to your code, e.g. `Player::create(['FirstName' => 'Sam'])->write()`.
 
-<<<<<<< HEAD
-More importantly, however, it will look up the class in the [Injector](api:SilverStripe\Core\Injector\Injector) so that the class can be overridden by [dependency injection](../extending/injector). For this reason, instantiating records using the `new` keyword is considered bad practice.
+More importantly, however, it will look up the class in the [`Injector`](api:SilverStripe\Core\Injector\Injector) so that the class can be overridden by [dependency injection](../extending/injector). For this reason, instantiating records using the `new` keyword is considered bad practice.
 [/hint]
 
 Database columns (aka fields) can be set as class properties on the object. The Silverstripe CMS ORM handles the saving
-=======
-Database columns and properties can be set as class properties on the object. The Silverstripe CMS ORM handles the saving
->>>>>>> d4be6d4f
 of the values through a custom `__set()` method.
 
 ```php
@@ -244,11 +181,6 @@
 $members = Player::get()->filter([
     'FirstName' => 'Sam',
 ])->sort('Surname');
-<<<<<<< HEAD
-=======
-
-// returns a `DataList` containing all the `Player` records that have the `FirstName` of 'Sam'
->>>>>>> d4be6d4f
 ```
 
 There's a lot more to filtering and sorting, so make sure to keep reading.
@@ -335,15 +267,9 @@
 }
 ```
 
-<<<<<<< HEAD
 [hint]
 While you could use `if ($players->Count() > 0)` for this condition, the `exists()` method uses an `EXISTS` SQL query, which is more performant.
 [/hint]
-=======
-See the [Lists](lists) documentation for more information on dealing with [SS_List](api:SilverStripe\ORM\SS_List) instances.
-
-## Returning a single `DataObject`
->>>>>>> d4be6d4f
 
 See the [Lists](lists) documentation for more information on dealing with [SS_List](api:SilverStripe\ORM\SS_List) instances.
 
@@ -374,23 +300,14 @@
 ```php
 $players = Players::get()->sort([
     'FirstName' => 'ASC',
-<<<<<<< HEAD
-    'LastName' => 'ASC'
-=======
     'LastName' => 'ASC',
->>>>>>> d4be6d4f
 ]);
 ```
 
 You can also sort randomly.
 
 ```php
-<<<<<<< HEAD
 $players = Player::get()->shuffle();
-=======
-$random = DB::get_conn()->random();
-$players = Player::get()->sort($random);
->>>>>>> d4be6d4f
 ```
 
 ## Filtering results
@@ -428,11 +345,6 @@
 Or if you want to find both Sam and Sig:
 
 ```php
-<<<<<<< HEAD
-=======
-$players = Player::get()->filter('FirstName', ['Sam', 'Sig']);
-
->>>>>>> d4be6d4f
 // SELECT * FROM Player WHERE FirstName IN ('Sam', 'Sig')
 $players = Player::get()->filter('FirstName', ['Sam', 'Sig']);
 ```
@@ -542,15 +454,11 @@
 $teams = Team::get()->filter('Players.Sum(PointsScored):LessThan', 300);
 ```
 
-<<<<<<< HEAD
 [hint]
 The above examples are using "dot notation" to get the aggregations of the `Players` relation on the `Teams` model. See [Relations between Records](relations) to learn more.
 [/hint]
 
-### filterByCallback
-=======
 ### `filterByCallback`
->>>>>>> d4be6d4f
 
 It is possible to filter by a PHP callback using the [`filterByCallback()`](api:SilverStripe\ORM\DataList::filterByCallback()) method. This will force the data model to fetch all records and loop them in
 PHP which will be much worse for performance, thus `filter()` or `filterAny()` are to be preferred over `filterByCallback()`.
@@ -567,19 +475,14 @@
 The below example will get all `Player` records aged over 10.
 
 ```php
-<<<<<<< HEAD
-$players = Player::get()->filterByCallback(function($record, $list) {
+$players = Player::get()->filterByCallback(function ($record, $list) {
     return ($record->Age() > 10);
-=======
-$players = Player::get()->filterByCallback(function ($item, $list) {
-    return ($item->Age() > 10);
->>>>>>> d4be6d4f
 });
 ```
 
 ### `exclude`
 
-The [`exclude()`](api:SilverStripe\ORM\DataList::exclude()) method is the opposite to `filter()` in that it determines which entries to _exclude_ from a list, where `filter()` determines which to _include_.
+The [`exclude()`](api:SilverStripe\ORM\DataList::exclude()) method is the opposite to `filter()` in that it determines which entries to *exclude* from a list, where `filter()` determines which to *include*.
 
 ```php
 // SELECT * FROM Player WHERE FirstName != 'Sam'
@@ -590,11 +493,7 @@
 
 ```php
 $players = Player::get()->exclude([
-<<<<<<< HEAD
-    'FirstName' => ['Sam', 'Sig']
-=======
-    'FirstName' => ['Sam','Sig'],
->>>>>>> d4be6d4f
+    'FirstName' => ['Sam', 'Sig'],
 ]);
 ```
 
@@ -675,15 +574,7 @@
 $members = Member::get()->sort('Surname')->limit(10, 4);
 ```
 
-<<<<<<< HEAD
 ### Mapping classes to tables with `DataObjectSchema` {#mapping-classes-to-tables}
-=======
-[alert]
-Note that the `limit` argument order is different from a MySQL LIMIT clause.
-[/alert]
-
-### Mapping classes to tables with `DataObjectSchema`
->>>>>>> d4be6d4f
 
 Note that by default, the underlying database table for any `DataObject` instance will be the same as the class name.
 However, relying on this default behaviour can result in table names that are too long for the database engine to support.
@@ -713,27 +604,15 @@
 
 Methods which return class names:
 
-<<<<<<< HEAD
-* [`tableClass($table)`](api:SilverStripe\ORM\DataObjectSchema::tableClass()) - Finds the class name for a given table. This also handles suffixed tables such as `Table_Live` (see [Versioning](versioning)).
-* [`baseDataClass($class)`](api:SilverStripe\ORM\DataObjectSchema::baseDataClass()) - Returns the base data class for the given class.
-* [`classForField($class, $field)`](api:SilverStripe\ORM\DataObjectSchema::classForField()) - Finds the specific class that directly holds the given field
+- [`tableClass($table)`](api:SilverStripe\ORM\DataObjectSchema::tableClass()) - Finds the class name for a given table. This also handles suffixed tables such as `Table_Live` (see [Versioning](versioning)).
+- [`baseDataClass($class)`](api:SilverStripe\ORM\DataObjectSchema::baseDataClass()) - Returns the base data class for the given class.
+- [`classForField($class, $field)`](api:SilverStripe\ORM\DataObjectSchema::classForField()) - Finds the specific class that directly holds the given field
 
 Methods which return table names:
 
-* [`tableName($class)`](api:SilverStripe\ORM\DataObjectSchema::tableName()) - Returns the table name for a given class or object.
-* [`baseDataTable($class)`](api:SilverStripe\ORM\DataObjectSchema::baseDataTable()) - Returns the base data class for the given class.
-* [`tableForField($class, $field)`](api:SilverStripe\ORM\DataObjectSchema::tableForField()) - Finds the specific class that directly holds the given field and returns the table.
-=======
-- `tableClass($table)` Finds the class name for a given table. This also handles suffixed tables such as `Table_Live`.
-- `baseDataClass($class)` Returns the base data class for the given class.
-- `classForField($class, $field)` Finds the specific class that directly holds the given field
-
-Methods which return table names:
-
-- `tableName($class)` Returns the table name for a given class or object.
-- `baseDataTable($class)` Returns the base data class for the given class.
-- `tableForField($class, $field)` Finds the specific class that directly holds the given field and returns the table.
->>>>>>> d4be6d4f
+- [`tableName($class)`](api:SilverStripe\ORM\DataObjectSchema::tableName()) - Returns the table name for a given class or object.
+- [`baseDataTable($class)`](api:SilverStripe\ORM\DataObjectSchema::baseDataTable()) - Returns the base data class for the given class.
+- [`tableForField($class, $field)`](api:SilverStripe\ORM\DataObjectSchema::tableForField()) - Finds the specific class that directly holds the given field and returns the table.
 
 Note that in cases where the class name is required, an instance of the object may be substituted.
 
@@ -774,7 +653,6 @@
 $members = Member::get()->where("\"FirstName\" = 'Sam'");
 ```
 
-<<<<<<< HEAD
 #### Order by clauses
 
 You can specify an ORDER BY clause fragment with the `orderBy` method:
@@ -783,10 +661,7 @@
 $members = Member::get()->orderBy(/* some raw SQL here */);
 ```
 
-#### Joining Tables
-=======
 #### Joining tables
->>>>>>> d4be6d4f
 
 You can specify a join with the `innerJoin` and `leftJoin` methods.  Both of these methods have the same arguments:
 
@@ -797,23 +672,19 @@
 ```php
 // Without an alias
 $members = Member::get()
-<<<<<<< HEAD
-    ->leftJoin("Group_Members", "\"Group_Members\".\"MemberID\" = \"Member\".\"ID\"");
+    ->leftJoin("Group_Members", '"Group_Members"."MemberID" = "Member"."ID"');
 $members = Member::get()
-    ->innerJoin("Group_Members", "\"Group_Members\".\"MemberID\" = \"Member\".\"ID\"");
-=======
-    ->leftJoin('Group_Members', '"Group_Members"."MemberID" = "Member"."ID"');
->>>>>>> d4be6d4f
+    ->innerJoin("Group_Members", '"Group_Members"."MemberID" = "Member"."ID"');
 
 // With an alias "Rel"
 $members = Member::get()
-    ->leftJoin("Group_Members", "\"Rel\".\"MemberID\" = \"Member\".\"ID\"", "Rel");
+    ->leftJoin("Group_Members", '"Rel"."MemberID" = "Member"."ID"', "Rel");
 $members = Member::get()
     ->innerJoin('Group_Members', '"Rel"."MemberID" = "Member"."ID"', 'Rel');
 ```
 
 [alert]
-Using a join will _filter_ results further by the JOINs performed against the foreign table. It will
+Using a join will *filter* results further by the JOINs performed against the foreign table. It will
 **not return** the additionally joined data. For the examples above, we're still only selecting values for the fields
 on the `Member` class table.
 [/alert]
@@ -830,10 +701,7 @@
 
 class Player extends DataObject
 {
-<<<<<<< HEAD
     // ...
-=======
->>>>>>> d4be6d4f
     private static $defaults = [
         'Status' => 'Active',
     ];
@@ -851,52 +719,38 @@
 For example, suppose we have the following set of classes:
 
 ```php
-<<<<<<< HEAD
+namespace App\Model;
+
 use SilverStripe\ORM\DataObject;
 
-class Product extends DataObject 
+class Product extends DataObject
 {
     private static $table_name = 'Product';
 
     private static $db = [
-        'SKU' => 'Text'
+        'SKU' => 'Text',
     ];
 }
+```
+
+```php
+namespace App\Model;
 
 class DigitalProduct extends Product
-=======
-namespace {
-
-    use SilverStripe\CMS\Model\SiteTree;
-
-    class Page extends SiteTree
-    {
-        // ...
-    }
-}
-```
-
-```php
-namespace App\PageType;
-
-use Page;
-
-class NewsPage extends Page
->>>>>>> d4be6d4f
 {
     private static $table_name = 'Product_Digital';
 }
+```
+
+```php
+namespace App\Model;
 
 class Computer extends DigitalProduct
 {
     private static $table_name = 'Product_Digital_Computer';
 
     private static $db = [
-<<<<<<< HEAD
         'IsPreBuilt' => 'Boolean',
-=======
-        'Summary' => 'Text',
->>>>>>> d4be6d4f
     ];
 }
 ```
@@ -909,15 +763,8 @@
   ClassName: Enum('Sport', 'BallSport', 'Tennis')
   Created: Datetime
   LastEdited: Datetime
-<<<<<<< HEAD
   SKU: Text
 Product_Digital_Computer:
-=======
-  Title: Varchar
-  Content: Text
-
-App\PageType\NewsPage:
->>>>>>> d4be6d4f
   ID: Int
   IsPreBuilt: 'Boolean'
 ```
@@ -931,40 +778,21 @@
 ```php
 $products = Computer::get();
 
-<<<<<<< HEAD
-foreach($products as $product) {
+foreach ($products as $product) {
     echo $product->SKU;
-=======
-foreach ($news as $article) {
-    echo $article->Title;
->>>>>>> d4be6d4f
 }
 ```
 
 The way the ORM stores the data is this:
 
-<<<<<<< HEAD
-*  "Base classes" are direct sub-classes of [DataObject](api:SilverStripe\ORM\DataObject). They are always given a table, whether or not they declare
+- "Base classes" are direct sub-classes of [DataObject](api:SilverStripe\ORM\DataObject). They are always given a table, whether or not they declare
    their own fields. This is called the "base table". In our case, `Product` is the base table.
-*  The base table's `ClassName` field is set to class of the given record. The column is an enumeration of all
+- The base table's `ClassName` field is set to class of the given record. The column is an enumeration of all
    subclasses of the base class (including the base class itself).
-*  Each subclass of the base object will also be given its own table *as long as it has custom fields*. In the
+- Each subclass of the base object will also be given its own table *as long as it has custom fields*. In the
    example above, `DigitalProduct` didn't define any new fields, so an extra table would be redundant.
-*  In all the tables, `ID` is the primary key. A matching `ID` number is used for all parts of a particular record:
+- In all the tables, `ID` is the primary key. A matching `ID` number is used for all parts of a particular record:
    record #2 in the `Product` table refers to the same object as record #2 in the `Product_Digital_Computer` table.
-=======
-- "Base classes" are direct sub-classes of [DataObject](api:SilverStripe\ORM\DataObject).  They are always given a table, whether or not they have
-   special fields.  This is called the "base table". In our case, `SiteTree` is the base table.
-
-- The base table's ClassName field is set to class of the given record.  It's an enumeration of all possible
-   sub-classes of the base class (including the base class itself).
-
-- Each sub-class of the base object will also be given its own table, *as long as it has custom fields*.  In the
-   example above, NewsSection didn't have its own data, so an extra table would be redundant.
-
-- In all the tables, ID is the primary key.  A matching ID number is used for all parts of a particular record:
-   record #2 in Page refers to the same object as record #2 in [SiteTree](api:SilverStripe\CMS\Model\SiteTree).
->>>>>>> d4be6d4f
 
 To retrieve a `Computer` record, Silverstripe CMS joins the `Product` and `Product_Digital_Computer` tables by their `ID` columns.
 
