--- conflicted
+++ resolved
@@ -28,12 +28,8 @@
 - All fields used in `default_sort` configuration
 
 ## Defining an index
-<<<<<<< HEAD
-Indexes are represented on a `DataObject` through the `DataObject.indexes` configuration property which maps index names to a 
-=======
 
-Indexes are represented on a `DataObject` through the `DataObject::$indexes` array which maps index names to a
->>>>>>> d4be6d4f
+Indexes are represented on a `DataObject` through the [`DataObject.indexes`](api:SilverStripe\ORM\DataObject->indexes) configuration property which maps index names to a
 descriptor. There are several supported notations:
 
 ```php
@@ -84,24 +80,10 @@
 }
 ```
 
-<<<<<<< HEAD
-## Complex/Composite Indexes
-For complex queries it may be necessary to define a complex or composite index on the supporting object. To create a 
-composite index, define the fields in the index order as a comma separated list. 
-=======
-[alert]
-Please note that if you have previously used the removed `value` key to define an index's contents, Silverstripe CMS will
-now throw an error. Use `columns` instead.
-[/alert]
-
 ## Complex/Composite indexes
 
 For complex queries it may be necessary to define a complex or composite index on the supporting object. To create a
 composite index, define the fields in the index order as a comma separated list.
-
-*Note* Most databases only use the leftmost prefix to optimise the query, try to ensure the order of the index and your
-query parameters are the same. For example
->>>>>>> d4be6d4f
 
 - index (col1) - `WHERE col1 = ?`
 - index (col1, col2) = `WHERE (col1 = ? AND col2 = ?)`
@@ -117,13 +99,6 @@
 Indexes are generated and removed automatically during a `dev/build`. Caution if you're working with large tables and
 modify an index as the next `dev/build` will `DROP` the index, and then `ADD` it.
 
-<<<<<<< HEAD
-## API Documentation
-=======
-As of 3.7.0 `default_sort` fields will automatically become database indexes as this provides significant performance
-benefits.
-
 ## API documentation
->>>>>>> d4be6d4f
 
 - [DataObject](api:SilverStripe\ORM\DataObject)