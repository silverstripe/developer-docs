---
title: Model-Level Permissions
summary: Reduce risk by securing models.
icon: lock
---

# Model-Level permissions

Models can be modified in a variety of controllers and user interfaces, all of which can implement their own security
checks. Often it makes sense to centralize those checks on the model, regardless of the used controller.

The API provides four methods for this purpose: `canEdit()`, `canCreate()`, `canView()` and `canDelete()`.

<<<<<<< HEAD
[hint]
Versioned models have additional permission methods - see [Version specific `can` methods](versioning#permission-methods).
[/hint]

Since they're PHP methods, they can contain arbitrary logic matching your own requirements. They can optionally receive 
a `$member` argument, and default to the currently logged in member (through `Security::getCurrentUser()`).

[notice]
By default, all `DataObject` subclasses can only be edited, created and viewed by users with the 'ADMIN' permission code.
Make sure you implement these methods for models which should be editable by members with more restrictive permission models.
=======
Since they're PHP methods, they can contain arbitrary logic matching your own requirements. They can optionally receive
a `$member` argument, and default to the currently logged in member (through `Security::getCurrentUser()`).

[notice]
By default, all `DataObject` subclasses can only be edited, created and viewed by users with the 'ADMIN' permission
code.
>>>>>>> d4be6d4f
[/notice]

In this example, the `MyDataObject` model can be viewed, edited, deleted, and created by any user with the `CMS_ACCESS_CMSMain` permission code, aka "Access to 'Pages' section".

```php
namespace App\Model;

use SilverStripe\ORM\DataObject;
use SilverStripe\Security\Permission;

class MyDataObject extends DataObject
{
    public function canView($member = null)
    {
        return Permission::check('CMS_ACCESS_CMSMain', 'any', $member);
    }

    public function canEdit($member = null)
    {
        return Permission::check('CMS_ACCESS_CMSMain', 'any', $member);
    }

    public function canDelete($member = null)
    {
        return Permission::check('CMS_ACCESS_CMSMain', 'any', $member);
    }

    public function canCreate($member = null, $context = [])
    {
        return Permission::check('CMS_ACCESS_CMSMain', 'any', $member);
    }
}
```

It is good practice to let extensions extend permissions unless you _explicitly_ want a very restrictive permissions model. This is already done by default in the implementations of these methods in `DataObject`.

You might also want to validate that the parent class doesn't deny access for a given action.

```php
use SilverStripe\Security\Permission;

class MyDataObject extends SomeParentObject 
{
    public function canView($member = null) 
    {
        // If any extension returns false, the result will be false
        // otherwise if any extension returns true, the result will be true
        $extended = $this->extendedCan(__FUNCTION__, $member);
        // The line below is checking that there is any value other than null, but depending on your
        // use case you may want to explicitly check for a `false` value instead, and ignore any true values,
        // e.g. if you don't want extensions saying members CAN perform this action before you've done your own checks.
        if ($extended !== null) {
            return $extended;
        }

        // If no extensions return true or false, check for a specific permission here.
        return Permission::check('CMS_ACCESS_CMSMain', 'any', $member);
    }

    public function canEdit($member = null) 
    {
        // If the parent class says the member can't perform this action, don't let them do it.
        // Be careful though - if the parent class doesn't explicitly implement canEdit(), you will end up
        // only allowing ADMIN's access by calling the implementation in the DataObject class.
        if (!parent::canEdit($member)) {
            return false;
        }

        // If the parent object doesn't say the member can't perform the action, do our own checks.
        return Permission::check('CMS_ACCESS_CMSMain', 'any', $member);
    }
}

```

See the [User Permissions](/developer_guides/security/permissions/) section for more information about defining permissions.

[alert]
These checks are not enforced on low-level ORM operations such as `write()` or `delete()`, but rather rely on being
<<<<<<< HEAD
checked in the invoking code. The CMS default sections as well as custom interfaces like [`ModelAdmin`](api:SilverStripe\Admin\ModelAdmin) or
[`GridField`](api:SilverStripe\Forms\GridField\GridField) already enforce these permissions.
[/alert]

## Defining permissions in extensions

You can extend the permissions checks for and `DataObject` by implementing an [`Extension`](api:SilverStripe\Core\Extension).

It is good practice to only return `null` or `false` from these methods. Returning `false` means the user is _not_ allowed to perform the action, and `null` means the record should perform the rest of its own permission checks to validate if the user can perform the action.

If you return `true` from these methods, you're saying the user _is_ allowed to perform the action, and that the model shouldn't perform any more permissions checks.

```php
use SilverStripe\Core\Extension;
use SilverStripe\Security\Permission;

class PermissionsExtension extends Extension
{
    public function canView()
    {
        if (!Permission::check('CMS_ACCESS_CMSMain', 'any', $member)) {
            return false;
        }
        return null;
    }
}
```

See [Extensions and DataExtensions](/developer_guides/extending/extensions/) for more information about extensions.

## API Documentation
=======
checked in the invoking code. The CMS default sections as well as custom interfaces like [ModelAdmin](api:SilverStripe\Admin\ModelAdmin) or
[GridField](api:SilverStripe\Forms\GridField\GridField) already enforce these permissions.
[/alert]

## API documentation
>>>>>>> d4be6d4f

- [DataObject](api:SilverStripe\ORM\DataObject)
- [Permission](api:SilverStripe\Security\Permission)<|MERGE_RESOLUTION|>--- conflicted
+++ resolved
@@ -11,25 +11,16 @@
 
 The API provides four methods for this purpose: `canEdit()`, `canCreate()`, `canView()` and `canDelete()`.
 
-<<<<<<< HEAD
 [hint]
 Versioned models have additional permission methods - see [Version specific `can` methods](versioning#permission-methods).
 [/hint]
 
-Since they're PHP methods, they can contain arbitrary logic matching your own requirements. They can optionally receive 
+Since they're PHP methods, they can contain arbitrary logic matching your own requirements. They can optionally receive
 a `$member` argument, and default to the currently logged in member (through `Security::getCurrentUser()`).
 
 [notice]
 By default, all `DataObject` subclasses can only be edited, created and viewed by users with the 'ADMIN' permission code.
 Make sure you implement these methods for models which should be editable by members with more restrictive permission models.
-=======
-Since they're PHP methods, they can contain arbitrary logic matching your own requirements. They can optionally receive
-a `$member` argument, and default to the currently logged in member (through `Security::getCurrentUser()`).
-
-[notice]
-By default, all `DataObject` subclasses can only be edited, created and viewed by users with the 'ADMIN' permission
-code.
->>>>>>> d4be6d4f
 [/notice]
 
 In this example, the `MyDataObject` model can be viewed, edited, deleted, and created by any user with the `CMS_ACCESS_CMSMain` permission code, aka "Access to 'Pages' section".
@@ -64,16 +55,18 @@
 }
 ```
 
-It is good practice to let extensions extend permissions unless you _explicitly_ want a very restrictive permissions model. This is already done by default in the implementations of these methods in `DataObject`.
+It is good practice to let extensions extend permissions unless you *explicitly* want a very restrictive permissions model. This is already done by default in the implementations of these methods in `DataObject`.
 
 You might also want to validate that the parent class doesn't deny access for a given action.
 
 ```php
+namespace App\Model\MyDataObject;
+
 use SilverStripe\Security\Permission;
 
-class MyDataObject extends SomeParentObject 
+class MyDataObject extends SomeParentObject
 {
-    public function canView($member = null) 
+    public function canView($member = null)
     {
         // If any extension returns false, the result will be false
         // otherwise if any extension returns true, the result will be true
@@ -89,7 +82,7 @@
         return Permission::check('CMS_ACCESS_CMSMain', 'any', $member);
     }
 
-    public function canEdit($member = null) 
+    public function canEdit($member = null)
     {
         // If the parent class says the member can't perform this action, don't let them do it.
         // Be careful though - if the parent class doesn't explicitly implement canEdit(), you will end up
@@ -102,14 +95,12 @@
         return Permission::check('CMS_ACCESS_CMSMain', 'any', $member);
     }
 }
-
 ```
 
 See the [User Permissions](/developer_guides/security/permissions/) section for more information about defining permissions.
 
 [alert]
 These checks are not enforced on low-level ORM operations such as `write()` or `delete()`, but rather rely on being
-<<<<<<< HEAD
 checked in the invoking code. The CMS default sections as well as custom interfaces like [`ModelAdmin`](api:SilverStripe\Admin\ModelAdmin) or
 [`GridField`](api:SilverStripe\Forms\GridField\GridField) already enforce these permissions.
 [/alert]
@@ -118,11 +109,13 @@
 
 You can extend the permissions checks for and `DataObject` by implementing an [`Extension`](api:SilverStripe\Core\Extension).
 
-It is good practice to only return `null` or `false` from these methods. Returning `false` means the user is _not_ allowed to perform the action, and `null` means the record should perform the rest of its own permission checks to validate if the user can perform the action.
+It is good practice to only return `null` or `false` from these methods. Returning `false` means the user is *not* allowed to perform the action, and `null` means the record should perform the rest of its own permission checks to validate if the user can perform the action.
 
-If you return `true` from these methods, you're saying the user _is_ allowed to perform the action, and that the model shouldn't perform any more permissions checks.
+If you return `true` from these methods, you're saying the user *is* allowed to perform the action, and that the model shouldn't perform any more permissions checks.
 
 ```php
+namespace App\Extension;
+
 use SilverStripe\Core\Extension;
 use SilverStripe\Security\Permission;
 
@@ -140,14 +133,7 @@
 
 See [Extensions and DataExtensions](/developer_guides/extending/extensions/) for more information about extensions.
 
-## API Documentation
-=======
-checked in the invoking code. The CMS default sections as well as custom interfaces like [ModelAdmin](api:SilverStripe\Admin\ModelAdmin) or
-[GridField](api:SilverStripe\Forms\GridField\GridField) already enforce these permissions.
-[/alert]
-
 ## API documentation
->>>>>>> d4be6d4f
 
 - [DataObject](api:SilverStripe\ORM\DataObject)
 - [Permission](api:SilverStripe\Security\Permission)