---
title: Dynamic Default Fields
summary: Learn how to add default values to your models
---

# Default values and records

## Static default values

<<<<<<< HEAD
[hint]
This page is about defining default values and records in your model class, which only affects _new_ records. You can set defaults directly in the database-schema, which affects _existing_ records as well. See
[Data Types and Casting](/developer_guides/model/data_types_and_casting/#default-values) for details.
[/hint]

## Static Default Values
=======
>>>>>>> d4be6d4f
The [DataObject::$defaults](api:SilverStripe\ORM\DataObject::$defaults) array allows you to specify simple static values to be the default values when a record is created.

A simple example is if you have a dog and by default its bark is "Woof":

```php
namespace App\Model;

use SilverStripe\ORM\DataObject;

class Dog extends DataObject
{
    private static $db = [
        'Bark' => 'Varchar(10)',
    ];

    private static $defaults = [
        'Bark' => 'Woof',
    ];
}
```

## Dynamic default values

In many situations default values need to be dynamically calculated. In order to do this, the
[DataObject::populateDefaults()](api:SilverStripe\ORM\DataObject::populateDefaults()) method will need to be overridden.

This method is called whenever a new record is instantiated, and you must be sure to call the method on the parent
object!

A simple example is to set a field to the current date and time:

```php
namespace App\Model;

use SilverStripe\ORM\DataObject;

class Dog extends DataObject
{
    // ...

    /**
     * Sets the Date field to the current date.
     */
    public function populateDefaults()
    {
        $this->Date = date('Y-m-d');
        parent::populateDefaults();
    }
}
```

[hint]
This method is called very early in the process of instantiating a new record, before any relations are set for it. If you want to set values based on, for example, a `has_one` relation called `Parent`, you can do that by implementing [`onBeforeWrite()`](/developer_guides/model/extending_dataobjects/#onbeforewrite) or a [setter method](/developer_guides/model/data_types_and_casting/#overriding) - for example:

```php
<<<<<<< HEAD
public function onBeforeWrite()
{
    // Only do this if the record hasn't been written to the database yet (optional)
    if (!$this->isInDb()) {
        $parent = $this->Parent();
        // Set the FullTitle based on the parent, if one exists
        if ($parent->exists()) {
=======
namespace App\Model;

use SilverStripe\ORM\DataObject;

class Dog extends DataObject
{
    // ...

    /**
     * This method combines the Title of the parent object with the Title of this
     * object in the FullTitle field.
     */
    public function populateDefaults()
    {
        $parent = $this->Parent()

        if ($parent && $parent->exists()) {
>>>>>>> d4be6d4f
            $this->FullTitle = $parent->Title . ': ' . $this->Title;
        } else {
            $this->FullTitle = $this->Title;
        }
<<<<<<< HEAD
    }
}

// or

public function setFullTitle($value): static
{
    $parent = $this->Parent();
    // Set the FullTitle based on the parent, if one exists
    if ($parent->exists()) {
        $value = $parent->Title . ': ' . $value;
    }
    return $this->setField('FullTitle', $value);
}
```

[/hint]

## Static Default Records
=======

        parent::populateDefaults();
    }
}
```

## Static default records

>>>>>>> d4be6d4f
The [DataObject::$default_records](api:SilverStripe\ORM\DataObject::$default_records) array allows you to specify default records created on dev/build.

A simple example of this is having a region model and wanting a list of regions created when the site is built:

```php
namespace App\Model;

use SilverStripe\ORM\DataObject;

class Region extends DataObject
{
    private static $db = [
        'Title' => 'Varchar(45)',
    ];

    private static $default_records = [
        ['Title' => 'Auckland'],
        ['Title' => 'Coromandel'],
        ['Title' => 'Waikato'],
    ];
}
```

## Dynamic Default Records

Just like default values, there are times when you want your default _records_ to have some dynamic value or to be created only under certain conditions. To achive this, override the
[DataObject::requireDefaultRecords()](api:SilverStripe\ORM\DataObject::requireDefaultRecords()) method.

```php
use SilverStripe\Control\Director;

//...

public function requireDefaultRecords()
{
    // Require the base defaults first - that way the records we create below won't interfere with any declared in $default_records
    parent::requireDefaultRecords();

    // Make some record only if we're in dev mode and we don't have any of the current class yet.
    if (Director::isDev() && !DataObject::get_one(static::class)) {
        $record = static::create(['Date' => date('Y-m-d')]);
        $record->write();
    }
}
```<|MERGE_RESOLUTION|>--- conflicted
+++ resolved
@@ -5,17 +5,13 @@
 
 # Default values and records
 
-## Static default values
-
-<<<<<<< HEAD
 [hint]
-This page is about defining default values and records in your model class, which only affects _new_ records. You can set defaults directly in the database-schema, which affects _existing_ records as well. See
+This page is about defining default values and records in your model class, which only affects *new* records. You can set defaults directly in the database-schema, which affects *existing* records as well. See
 [Data Types and Casting](/developer_guides/model/data_types_and_casting/#default-values) for details.
 [/hint]
 
-## Static Default Values
-=======
->>>>>>> d4be6d4f
+## Static default values
+
 The [DataObject::$defaults](api:SilverStripe\ORM\DataObject::$defaults) array allows you to specify simple static values to be the default values when a record is created.
 
 A simple example is if you have a dog and by default its bark is "Woof":
@@ -71,15 +67,6 @@
 This method is called very early in the process of instantiating a new record, before any relations are set for it. If you want to set values based on, for example, a `has_one` relation called `Parent`, you can do that by implementing [`onBeforeWrite()`](/developer_guides/model/extending_dataobjects/#onbeforewrite) or a [setter method](/developer_guides/model/data_types_and_casting/#overriding) - for example:
 
 ```php
-<<<<<<< HEAD
-public function onBeforeWrite()
-{
-    // Only do this if the record hasn't been written to the database yet (optional)
-    if (!$this->isInDb()) {
-        $parent = $this->Parent();
-        // Set the FullTitle based on the parent, if one exists
-        if ($parent->exists()) {
-=======
 namespace App\Model;
 
 use SilverStripe\ORM\DataObject;
@@ -88,50 +75,38 @@
 {
     // ...
 
-    /**
-     * This method combines the Title of the parent object with the Title of this
-     * object in the FullTitle field.
-     */
-    public function populateDefaults()
+    public function onBeforeWrite()
     {
-        $parent = $this->Parent()
+        // Only do this if the record hasn't been written to the database yet (optional)
+        if (!$this->isInDb()) {
+            $parent = $this->Parent();
+            // Set the FullTitle based on the parent, if one exists
+            if ($parent->exists()) {
+                $this->FullTitle = $parent->Title . ': ' . $this->Title;
+            } else {
+                $this->FullTitle = $this->Title;
+            }
+        }
+    }
 
-        if ($parent && $parent->exists()) {
->>>>>>> d4be6d4f
-            $this->FullTitle = $parent->Title . ': ' . $this->Title;
-        } else {
-            $this->FullTitle = $this->Title;
+    // or
+
+    public function setFullTitle($value): static
+    {
+        $parent = $this->Parent();
+        // Set the FullTitle based on the parent, if one exists
+        if ($parent->exists()) {
+            $value = $parent->Title . ': ' . $value;
         }
-<<<<<<< HEAD
+        return $this->setField('FullTitle', $value);
     }
-}
-
-// or
-
-public function setFullTitle($value): static
-{
-    $parent = $this->Parent();
-    // Set the FullTitle based on the parent, if one exists
-    if ($parent->exists()) {
-        $value = $parent->Title . ': ' . $value;
-    }
-    return $this->setField('FullTitle', $value);
 }
 ```
 
 [/hint]
 
-## Static Default Records
-=======
-
-        parent::populateDefaults();
-    }
-}
-```
-
 ## Static default records
 
->>>>>>> d4be6d4f
 The [DataObject::$default_records](api:SilverStripe\ORM\DataObject::$default_records) array allows you to specify default records created on dev/build.
 
 A simple example of this is having a region model and wanting a list of regions created when the site is built:
@@ -155,9 +130,9 @@
 }
 ```
 
-## Dynamic Default Records
+## Dynamic default records
 
-Just like default values, there are times when you want your default _records_ to have some dynamic value or to be created only under certain conditions. To achive this, override the
+Just like default values, there are times when you want your default *records* to have some dynamic value or to be created only under certain conditions. To achive this, override the
 [DataObject::requireDefaultRecords()](api:SilverStripe\ORM\DataObject::requireDefaultRecords()) method.
 
 ```php
@@ -167,7 +142,8 @@
 
 public function requireDefaultRecords()
 {
-    // Require the base defaults first - that way the records we create below won't interfere with any declared in $default_records
+    // Require the base defaults first - that way the records we create below won't interfere with any
+    // declared in $default_records
     parent::requireDefaultRecords();
 
     // Make some record only if we're in dev mode and we don't have any of the current class yet.
