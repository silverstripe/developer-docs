--- conflicted
+++ resolved
@@ -59,11 +59,7 @@
 For example, this will download the latest patch of the `4.13` release:
 
 ```bash
-<<<<<<< HEAD
 composer create-project silverstripe/installer ./my-project ^4.13
-=======
-composer create-project silverstripe/installer ./my-project 4.3.3
->>>>>>> d4be6d4f
 ```
 
 Learn more about Composer constraints in [the official composer documentation](https://getcomposer.org/doc/articles/versions.md#writing-version-constraints)
@@ -74,16 +70,10 @@
 
 ## Adding modules to your project
 
-<<<<<<< HEAD
 Composer isn't only used to download Silverstripe CMS, it is also used to manage all Silverstripe CMS modules
 and any other PHP dependencies you may have.
 You can find thousands of Silverstripe CMS modules on [Packagist](https://packagist.org/search/?type=silverstripe-vendormodule).
 Installing a module can be done with [the require command](https://getcomposer.org/doc/03-cli.md#require-r):
-=======
-Composer isn't only used to download Silverstripe CMS, it is also used to manage all Silverstripe CMS modules.
-You can find thousands of modules on [https://addons.silverstripe.org](https://addons.silverstripe.org).
-Installing a module can be done with the following command:
->>>>>>> d4be6d4f
 
 ```bash
 composer require silverstripe/blog
@@ -118,7 +108,7 @@
 commits and version constraints for each of them.
 
 [hint]
-The update command can also be used to _downgrade_ dependencies - if you edit your `composer.json` file and set a version
+The update command can also be used to *downgrade* dependencies - if you edit your `composer.json` file and set a version
 constraint that will require a lower version to be installed, running `composer update` will "update" your installed
 dependencies to match your constraints, which in this case would install lower versions than what you had previously.
 
@@ -147,15 +137,9 @@
 
 ## Composer managed modules, Git and `.gitignore`
 
-<<<<<<< HEAD
 Modules and themes managed by Composer should not be committed with your project's source code. Silverstripe CMS recipes ship with
 a [.gitignore](https://git-scm.com/docs/gitignore) file by default which prevents this. For more details
 read [Should I commit the dependencies in my vendor directory?](https://getcomposer.org/doc/faqs/should-i-commit-the-dependencies-in-my-vendor-directory.md)
-=======
-Modules and themes managed by Composer should not be committed with your projects source code. Silverstripe CMS ships with
-a [`.gitignore`](http://git-scm.com/docs/gitignore) file by default which prevents this. For more details
-read  [Should I commit the dependencies in my vendor directory?](https://getcomposer.org/doc/faqs/should-i-commit-the-dependencies-in-my-vendor-directory.md)
->>>>>>> d4be6d4f
 .
 
 ## Dev environments for contributing code {#contributing}
@@ -170,11 +154,7 @@
 The first two steps are done as part of the initial create project using additional arguments.
 
 ```bash
-<<<<<<< HEAD
 composer create-project --keep-vcs silverstripe/installer ./my-project 5.x-dev --prefer-source
-=======
-composer create-project --keep-vcs --dev silverstripe/installer ./my-project 4.x-dev --prefer-source
->>>>>>> d4be6d4f
 ```
 
 The process will take a bit longer, since all modules are checked out as full git repositories which you can work on.
@@ -183,18 +163,12 @@
 
 The `--keep-vcs` flag will make sure you have access to the git history of the installer and the requirements.
 
-<<<<<<< HEAD
 It's also a good idea to require [`silverstripe/recipe-testing`](https://github.com/silverstripe/recipe-testing) as a
 dev dependency - it adds a few modules which are useful for Silverstripe CMS development:
-=======
-- The `behat-extension` module allows running [Behat](http://behat.org) integration tests
-- The `docsviewer` module will let you preview changes to the project documentation
-- The `buildtools` module which adds [phing](http://phing.info) tasks for creating Silverstripe CMS releases
->>>>>>> d4be6d4f
-
-* The `behat-extension` module allows running [Behat](https://behat.org) integration tests
-* The `phpunit` library is used to run unit and functional tests
-* The `php_codesniffer` library is used to lint PHP to ensure it adheres to our
+
+- The `behat-extension` module allows running [Behat](https://behat.org) integration tests
+- The `phpunit` library is used to run unit and functional tests
+- The `php_codesniffer` library is used to lint PHP to ensure it adheres to our
 [coding conventions](/contributing/php_coding_conventions/#php-coding-conventions).
 
 Please read the [Contributing Code](/contributing/code) documentation to find out how to create forks and send pull
@@ -202,11 +176,7 @@
 
 ## Advanced usage
 
-<<<<<<< HEAD
-### Manually editing composer.json
-=======
 ### Manually editing `composer.json`
->>>>>>> d4be6d4f
 
 To remove dependencies, or if you prefer seeing your dependencies in a text file, you can edit the `composer.json`
 file. It will appear in your project root, and by default, it will look something like this:
@@ -264,11 +234,8 @@
 file is formatted correctly.
 [/notice]
 
-<<<<<<< HEAD
 Save your file, and then run the following command to update the installed packages:
 
-=======
->>>>>>> d4be6d4f
 ```bash
 composer update
 ```
@@ -287,21 +254,13 @@
 silverstripe/installer
 
 ```bash
-<<<<<<< HEAD
 composer create-project silverstripe/installer ./my-project 5.x-dev
-=======
-composer create-project silverstripe/installer ./my-project dev-master
->>>>>>> d4be6d4f
 ```
 
 Or for the latest development version in the 5.0.x minor release (i.e. if you're developing a bug fix)
 
 ```bash
-<<<<<<< HEAD
 composer create-project silverstripe/installer ./my-project 5.0.x-dev
-=======
-composer create-project silverstripe/installer ./my-project 4.0.x-dev
->>>>>>> d4be6d4f
 ```
 
 ### Working with project forks and unreleased modules
@@ -337,13 +296,8 @@
 }
 ```
 
-<<<<<<< HEAD
-* **Install the module as you would normally.** Use the regular Composer commands - there are no special flags to use a
+- **Install the module as you would normally.** Use the regular Composer commands - there are no special flags to use a
   fork. Your fork will be used in place of the package version, so long as it meets the dependency version constraint.
-=======
-- **Install the module as you would normally.** Use the regular composer function - there are no special flags to use a
-  fork. Your fork will be used in place of the package version.
->>>>>>> d4be6d4f
 
 ```bash
 composer require silverstripe/cms
@@ -413,30 +367,12 @@
 
 ## FAQ
 
-<<<<<<< HEAD
-=======
-### How do I convert an existing module to using Composer?
-
-Simply decide on a [unique name and vendor prefix](https://packagist.org/about), create a `composer.json`, and either
-commit it or send a pull request to the module author. Look at existing modules like
-the ["blog" module](https://github.com/silverstripe/silverstripe-blog/blob/master/composer.json) for good examples on
-what this file should contain. It's important that the file contains a custom "type" to declare it as a
-`silverstripe-module` or `silverstripe-theme` (
-see [custom installers](http://getcomposer.org/doc/articles/custom-installers.md)). Then register the module
-on [packagist.org](http://packagist.org).
-
->>>>>>> d4be6d4f
 ### How should I name my module?
 
 Follow the packagist.org advice on choosing a [unique name and vendor prefix](https://packagist.org/about#naming-your-package). Please don't
 use the `silverstripe/<modulename>` vendor prefix, since that's reserved for modules produced by Silverstripe Ltd. In
-<<<<<<< HEAD
-order to declare that your module is in fact a Silverstripe CMS module, use the "silverstripe" tag in the composer.json
+order to declare that your module is in fact a Silverstripe CMS module, use the `silverstripe` tag in the `composer.json`
 file, and set the "type" to `silverstripe-vendormodule`.
-=======
-order to declare that your module is in fact a Silverstripe CMS module, use the `silverstripe` tag in the `composer.json`
-file, and set the "type" to "silverstripe-module".
->>>>>>> d4be6d4f
 
 ### What about themes?
 
