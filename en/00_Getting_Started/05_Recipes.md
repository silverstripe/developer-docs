---
title: Recipes
summary: What Recipes are, and how they are used in Silverstripe CMS
icon: clipboard
---

# Adding features to your project with recipes

To achieve more complex use cases in Silverstripe CMS, you may need to combine many modules and add extra configuration to integrate these together. Silverstripe CMS Recipes streamline this process for common use cases.

## What are Silverstripe CMS recipes?

Recipes are used to implement common broad feature sets by shipping a collection of modules along with the relevant integration logic. They allow developers to quickly get started while retaining the ability to customise their integration to their specific needs.

Before each version of a supported CMS recipe is released, it is comprehensively regression tested and passed to a third party for a security-focused audit, making sure that projects have a secure starting point or a safe and secure upgrade with each recipe release.

## What's the difference between a recipe and a module?

Silverstripe CMS is powered by a system of components in the form of Composer packages. It consists of two types of package:

- **Modules**, which provide pieces of functionality (such as `silverstripe/cms` and `silverstripe/framework`)
- **Recipes**, which group related Modules together to make them easier to install and release.

By design, modules tend to be small and serve a specific function. You may need to combine many modules to achieve a wider goal.

For example, the [`silverstripe/blog`](https://github.com/silverstripe/silverstripe-blog) module by itself simply allows you to create blog posts. It does not include all the features you could want in a blog, like a comment system or widgets to display related content.

<<<<<<< HEAD
The [`silverstripe/recipe-blog`](https://github.com/silverstripe/recipe-blog) recipe installs `silverstripe/blog` module, but also:
- [`silverstripe/widgets`](https://github.com/silverstripe/silverstripe-widgets) and [`silverstripe/content-widget`](https://github.com/silverstripe/silverstripe-content-widget) to display widgets
- [`silverstripe/comments`](https://github.com/silverstripe/silverstripe-comments) and [`silverstripe/comment-notifications`](https://github.com/silverstripe/comment-notifications) to allow the management of comments on blog post
- [`silverstripe/spamprotection`](https://github.com/silverstripe/silverstripe-spamprotection) to provide basic SPAM protection on comments.
=======
The `silverstripe/recipe-blog` recipe installs `silverstripe/blog` module, but also:

- `silverstripe/widgets` and `silverstripe/content-widget` to display widgets
- `silverstripe/comments` and `silverstripe/comment-notifications` to allow the management of comments on blog post
- `silverstripe/spamprotection` and `silverstripe/akismet` to provide basic SPAM protection on comments.
>>>>>>> d4be6d4f

## Finding recipes for Silverstripe CMS

The Silverstripe CMS project maintains a number of recipes. Some third parties also maintain recipes.

[Search Packagist for all packages with the `silverstripe-recipe`](https://packagist.org/?query=silverstripe&type=silverstripe-recipe) type to find recipes you can install on your Silverstripe CMS project.

## Releasing supported recipes

<<<<<<< HEAD
When we announce a new release of Silverstripe CMS and publish a changelog for it, we refer to a new set of _recipe_ versions, which include new versions of some or all of their associated Modules. The easiest way to keep up to date with new Silverstripe CMS releases is to depend on one of the core Recipes:
=======
When we announce a new release of Silverstripe CMS and publish a changelog for it, we refer to a new set of *Recipe* versions, which include new versions of some or all of their associated Modules. The easiest way to keep up to date with new Silverstripe CMS releases is to depend on one of the core Recipes:
>>>>>>> d4be6d4f

- [`silverstripe/recipe-core`](https://packagist.org/packages/silverstripe/recipe-core): Contains only the base
  framework, without the admin UI or CMS features.
- [`silverstripe/recipe-cms`](https://packagist.org/packages/silverstripe/recipe-cms): Includes `recipe-core`, and adds
  the admin UI and CMS features. We recommend specifying this recipe in your dependencies.
- [`silverstripe/installer`](https://packagist.org/packages/silverstripe/installer): Includes `recipe-cms`, and adds a
  default theme for the front-end of your site. We recommend creating new projects based on this recipe (
  via `composer create-project silverstripe/installer myproject ^5`).

When determining whether you are running the latest version of Silverstripe CMS, it is easier to refer to the Recipe
version than the individual Module versions, which may not align with Recipe versions. You can use Packagist to find
detailed information on what versions of individual modules are contained in each Recipe release.<|MERGE_RESOLUTION|>--- conflicted
+++ resolved
@@ -25,18 +25,11 @@
 
 For example, the [`silverstripe/blog`](https://github.com/silverstripe/silverstripe-blog) module by itself simply allows you to create blog posts. It does not include all the features you could want in a blog, like a comment system or widgets to display related content.
 
-<<<<<<< HEAD
 The [`silverstripe/recipe-blog`](https://github.com/silverstripe/recipe-blog) recipe installs `silverstripe/blog` module, but also:
+
 - [`silverstripe/widgets`](https://github.com/silverstripe/silverstripe-widgets) and [`silverstripe/content-widget`](https://github.com/silverstripe/silverstripe-content-widget) to display widgets
 - [`silverstripe/comments`](https://github.com/silverstripe/silverstripe-comments) and [`silverstripe/comment-notifications`](https://github.com/silverstripe/comment-notifications) to allow the management of comments on blog post
 - [`silverstripe/spamprotection`](https://github.com/silverstripe/silverstripe-spamprotection) to provide basic SPAM protection on comments.
-=======
-The `silverstripe/recipe-blog` recipe installs `silverstripe/blog` module, but also:
-
-- `silverstripe/widgets` and `silverstripe/content-widget` to display widgets
-- `silverstripe/comments` and `silverstripe/comment-notifications` to allow the management of comments on blog post
-- `silverstripe/spamprotection` and `silverstripe/akismet` to provide basic SPAM protection on comments.
->>>>>>> d4be6d4f
 
 ## Finding recipes for Silverstripe CMS
 
@@ -46,11 +39,7 @@
 
 ## Releasing supported recipes
 
-<<<<<<< HEAD
-When we announce a new release of Silverstripe CMS and publish a changelog for it, we refer to a new set of _recipe_ versions, which include new versions of some or all of their associated Modules. The easiest way to keep up to date with new Silverstripe CMS releases is to depend on one of the core Recipes:
-=======
-When we announce a new release of Silverstripe CMS and publish a changelog for it, we refer to a new set of *Recipe* versions, which include new versions of some or all of their associated Modules. The easiest way to keep up to date with new Silverstripe CMS releases is to depend on one of the core Recipes:
->>>>>>> d4be6d4f
+When we announce a new release of Silverstripe CMS and publish a changelog for it, we refer to a new set of *recipe* versions, which include new versions of some or all of their associated modules. The easiest way to keep up to date with new Silverstripe CMS releases is to depend on one of the core recipes:
 
 - [`silverstripe/recipe-core`](https://packagist.org/packages/silverstripe/recipe-core): Contains only the base
   framework, without the admin UI or CMS features.
