--- conflicted
+++ resolved
@@ -29,35 +29,19 @@
 | Directory             | Description                                                         |
 | ---------             | -----------                                                         |
 | `app/`           | This directory contains all of your code that defines your website. |
-<<<<<<< HEAD
 | `app/_config`    | YAML configuration specific to your application                    |
 | `app/src`        | PHP code specific to your application (subdirectories are optional)     |
 | `app/tests`      | PHP unit/functional/end-to-end tests                                                      |
 | `app/templates`  | HTML [templates](/developer_guides/templates) with `*.ss-extension` for the `$default` theme   |
-| `app/client/src` | Conventional directory for source resources (images/css/javascript) for your CMS customisations |
-| `app/client/dist` | Conventional directory for transpiled resources (images/css/javascript) for your CMS customisations |
-| `app/client/lang` | Conventional directory for [javascript translation tables](/developer_guides/i18n/#translation-tables-in-javascript) |
-| `app/lang` | Contains [yaml translation tables](/developer_guides/i18n/#language-definitions) |
-=======
-| `app/_config`    | YAML configuration specific to  your application                    |
-| `app/src`        | PHP code for model and controller (subdirectories are optional)     |
-| `app/tests`      | PHP Unit tests                                                      |
-| `app/templates`  | HTML [templates](/developer_guides/templates) with *.ss-extension for the `$default` theme   |
-| `app/css`        | CSS files                                                           |
-| `app/images`     | Images used in the HTML templates                                   |
-| `app/javascript` | JavaScript and other script files                                   |
-| `app/client`     | More complex projects can alternatively contain frontend assets in a common `client` folder |
->>>>>>> d4be6d4f
+| `app/client/src` | Conventional directory for source resources (images/CSS/JavaScript) for your CMS customisations |
+| `app/client/dist` | Conventional directory for transpiled resources (images/CSS/JavaScript) for your CMS customisations |
+| `app/client/lang` | Conventional directory for [JavaScript translation tables](/developer_guides/i18n/#translation-tables-in-javascript) |
+| `app/lang` | Contains [YAML translation tables](/developer_guides/i18n/#language-definitions) |
 | `app/themes/<yourtheme>` | Custom nested themes (note: theme structure is described below)     |
 
 Arbitrary directory-names are allowed, as long as they don't collide with existing modules or the directories lists in
 "Core Structure". Here's how you would reconfigure your default folder to `myspecialapp`.
 
-<<<<<<< HEAD
-**`myspecialapp/_config/config.yml`**
-
-=======
->>>>>>> d4be6d4f
 ```yml
 # myspecialapp/_config/config.yml
 ---
@@ -81,11 +65,7 @@
 
 See [themes](/developer_guides/templates/themes).
 
-<<<<<<< HEAD
-## Module Structure
-=======
-## Module structure {#module_structure}
->>>>>>> d4be6d4f
+## Module structure
 
 Modules are commonly stored as composer packages in the `vendor/` folder. They need to have a `_config.php` file or
 a `_config/` directory present, and should follow the same conventions as posed in "Custom Site Structure".
