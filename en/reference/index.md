--- conflicted
+++ resolved
@@ -3,10 +3,7 @@
 Reference articles complement our auto-generated [API docs](http://api.silverstripe.org) in providing deeper introduction into a specific API. 
 
 * [BBCode](bbcode): Extensible shortcode syntax
-<<<<<<< HEAD
-=======
 * [CMS Architecture](cms-architecture): A quick run down to get you started with creating your own data management interface
->>>>>>> 35a4fbb3
 * [ComplexTableField](complextablefield): Manage records and their relations inside the CMS
 * [GridField](grid-field): The GridField is a flexible form field for creating tables of data.
 * [Database Structure](database-structure): Conventions and best practices for database tables and fields
