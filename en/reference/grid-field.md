--- conflicted
+++ resolved
@@ -42,11 +42,7 @@
 	:::php
 	class GridController extends Page_Controller {
 
-<<<<<<< HEAD
-		private static $allowed_actions = array('index');
-=======
-		static $allowed_actions = array('index', 'AllPages');
->>>>>>> 7a4646fc
+		private static $allowed_actions = array('index', 'AllPages');
 		
 		public function index(SS_HTTPRequest $request) {
 			$this->Content = $this->AllPages();
