# Configuration in SilverStripe

## Introduction

SilverStripe 3 comes with a comprehensive code based configuration system.
It primarily relies on declarative [YAML](http://en.wikipedia.org/wiki/YAML) files,
and falls back to procedural PHP code, as well as PHP static variables.

Configuration can be seen as separate from other forms of variables (such as per-member or per-site settings) in the
SilverStripe system due to three properties:

  - Configuration is per class, not per instance
  - Configuration is normally set once during initialisation and then not changed
  - Configuration is normally set by a knowledgeable technical user, such as a developer, not the end user

<<<<<<< HEAD
In SilverStripe 3, each class has it's configuration specified as set of named properties and associated values. The
values at any given time are calculated by merging several sources using rules explained below. 
These sources are as follows (in highest -> lowest priority order):
=======
In SilverStripe 3, each class has its configuration specified as set of named properties and associated values. The
values at any given time are calculated by merging several sources using rules explained below. These sources are:

  - Values set via a call to Config#update
>>>>>>> 35d3fcba

  - Values set via a call to `[api:Config::update()]`
  - Values taken from YAML files in specially named directories
  - Statics set on an "extra config source" class (such as an extension) named the same as the name of the property
    (optionally)
  - Statics set on the class named the same as the name of the property
  - The parent of the class (optionally)

Like statics, configuration values may only contain a literal or constant; neither objects nor expressions are allowed.

## Finding Configuration

Since configuration settings are just static properties on any SilverStripe class,
there's no exhaustive list. All configurable statics are marked with a `@config` docblock
though, so you can search for them in the codebase. The same docblock will also contain
a description of the configuration setting.

## Customizing Configuration (through merging)

Each named class configuration property can contain either an array or a non-array value.
If the value is an array, each value in the array may also be one of those three types

As mentioned, the value of any specific class configuration property comes from several sources. These sources do not
override each other (except in one specific circumstance) - instead the values from each source are merged together
to give the final configuration value, using these rules:

- If the value is an array, each array is added to the _beginning_ of the composite array in ascending priority order.
  If a higher priority item has a non-integer key which is the same as a lower priority item, the value of those items
  is merged using these same rules, and the result of the merge is located in the same location the higher priority item
  would be if there was no key clash. Other than in this key-clash situation, within the particular array, order is preserved.
- If the value is not an array, the highest priority value is used without any attempt to merge

It is an error to have mixed types of the same named property in different locations (but an error will not necessarily
be raised due to optimisations in the lookup code).

The exception to this is "false-ish" values - empty arrays, empty strings, etc. When merging a non-false-ish value with a
false-ish value, the result will be the non-false-ish value regardless of priority. When merging two false-ish values
the result will be the higher priority false-ish value.

The locations that configuration values are taken from in highest -> lowest priority order are:

- Any values set via a call to Config#update
- The configuration values taken from the YAML files in `_config/` directories (internally sorted in before / after order, where
  the item that is latest is highest priority)
- Any static set on an "additional static source" class (such as an extension) named the same as the name of the property
- Any static set on the class named the same as the name of the property
- The composite configuration value of the parent class of this class

At some of these levels you can also set masks. These remove values from the composite value at their priority point rather than add.
<<<<<<< HEAD
They are much simpler. They consist of a list of key / value pairs. When applied against the current composite value
=======
They are much simpler. They consist of a list of key / value pairs. When applied against the current composite value.

>>>>>>> 35d3fcba
- If the composite value is a sequential array, any member of that array that matches any value in the mask is removed
- If the composite value is an associative array, any member of that array that matches both the key and value of any pair in the mask is removed
- If the composite value is not an array, if that value matches any value in the mask it is removed

## Reading and updating via the Config class

The Config class is both the primary manner of getting configuration values and one of the locations you can set
configuration values.
<<<<<<< HEAD

Note: There is no way currently to restrict read or write access to any configuration property,
or influence/check the values being read or written.
=======
>>>>>>> 35d3fcba

### Global access

The first thing you need to do to use the Config class is to get the singleton instance of that class. This can be
done by calling the static method `[api:Config::inst()]`, like so:

	$config = Config::inst();

There are then three public methods available on the instance so obtained:

  - Config#get() returns the value of a specified classes' property
  - Config#remove() removes information from the value of a specified classes' property.
    To remove all values, use the `Config::anything()` placeholder.
  - Config#update() adds additional information into the value of a specified classes' property

Note that there is no "set" method. Because of the merge, it is not possible to completely set the value of a classes'
property (unless you're setting it to a true-ish literal). Update adds new values that are treated as the highest
priority in the merge, and remove adds a merge mask that filters out values.

### Short-hand access

Within any subclass of Object you can call the config() instance method to get an instance of a proxy object
which accesses the Config class with the class parameter already set.

For instance, instead of writing:

	:::php
	Config::inst()->get($this->class, 'my_property');
	Config::inst()->update($this->class, 'my_other_property', 2);

You can write:

	:::php
	$this->config()->get('my_property');
	$this->config()->update('my_other_property', 2);

Or even shorter:

	:::php
	$this->config()->my_property; // getter
	$this->config()->my_other_property = 2; // setter

This also works statically:

	MyClass::config()->my_property; // getter
	MyClass::config()->my_property = 2; // setter

## Setting configuration via YAML files

Each module can (in fact, should - see below for why) have a directory immediately underneath the main module
directory called `_config/`.

Inside this directory you can add yaml files that contain values for the configuration system.

The structure of each yaml file is a series of headers and values separated by YAML document separators. If there
is only one set of values the header can be omitted.

### The header

Each value section of a YAML file has:

  - A reference path, made up of the module name, the config file name, and a fragment identifier
  - A set of rules for the value section's priority relative to other value sections
  - A set of rules that might exclude the value section from being used

The fragment identifier component of the reference path and the two sets of rules are specified for each
value section in the header section that immediately preceeds the value section.

#### Reference paths and fragment identifiers

<<<<<<< HEAD
Each value section has a reference path. Each path looks a little like a URL, 
and is of this form: `module/file#fragment`.

 - "module" is the name of the module this YAML file is in
 - "file" is the name of this YAML file, stripped of the extension (so for routes.yml, it would be routes)
 - "fragment" is a specified identifier. It is specified by putting a `Name: {fragment}` key / value pair into the header
=======
Each value section has a reference path. Each path looks a little like a URL, and is of this form:

	module/file#fragment

"module" is the name of the module this YAML file is in.

"file" is the name of this YAML file, stripped of the extension (so for routes.yml, it would be routes).

"fragment" is a specified identifier. It is specified by putting a `Name: {fragment}` key / value pair into the header
>>>>>>> 35d3fcba
section. If you don't specify a name, a random one will be assigned.

This reference path has no affect on the value section itself, but is how other header sections refer to this value
section in their priority chain rules.

#### Priorities

Values for a specific class property can be specified in several value sections across several modules. These values are
merged together using the same rules as the configuration system as a whole.

However unlike the configuration system itself, there is no inherent priority amongst the various value sections.

Instead, each value section can have rules that indicate priority. Each rule states that this value section
must come before (lower priority than) or after (higher priority than) some other value section.

To specify these rules you add an "After" and/or "Before" key to the relevant header section. The value for these
keys is a list of reference paths to other value sections. A basic example:

	:::yml
	---
	Name: adminroutes
	After: 'framework/routes#rootroutes', 'framework/routes#coreroutes'
	---
	Director:
	  rules:
	    'admin': 'AdminRootController'
	---

You do not have to specify all portions of a reference path. Any portion may be replaced with a wildcard "\*", or left
out all together. Either has the same affect - that portion will be ignored when checking a value section's reference
path, and will always match. You may even specify just "\*", which means "all value sections".

When a particular value section matches both a Before _and_ an After rule, this may be a problem. Clearly
one value section can not be both before _and_ after another. However when you have used wildcards, if there
was a difference in how many wildcards were used, the one with the least wildcards will be kept and the other one
ignored.

A more complex example, taken from framework/_config/routes.yml:

	:::yml
	---
	Name: adminroutes
	Before: '*'
	After:
	  - '#rootroutes'
	---
	Director:
	  rules:
	    'admin': 'AdminRootController'
	---

The value section above has two rules:

  - It must be merged in before (lower priority than) all other value sections

  - It must be merged in after (higher priority than) any value section with a fragment name of "rootroutes"

In this case there would appear to be a problem - adminroutes can not be both before all other value sections _and_
after value sections with a name of `rootroutes`. However because `\*` has three wildcards
(it is the equivalent of `\*/\*#\*`) but `#rootroutes` only has two (it is the equivalent of `\*/\*#rootroutes`). 
In this case `\*` means "every value section _except_ ones that have a fragment name of rootroutes".

One important thing to note: it is possible to create chains that are unsolvable. For instance, A must be before B,
B must be before C, C must be before A. In this case you will get an error when accessing your site.

#### Exclusionary rules

Some value sections might only make sense under certain environmental conditions - a class exists, a module is installed,
an environment variable or constant is set, or SilverStripe is running in a certain environment mode (live, dev, etc).

To accommodate this, value sections can be filtered to only be used when either a rule matches or doesn't match the
current environment.

To achieve this you add a key to the related header section, either "Only" when the value section should be included
only when all the rules contained match, or "Except" when the value section should be included except when all of the
rules contained match.

You then list any of the following rules as sub-keys, with informational values as either a single value or a list.

  - 'classexists', in which case the value(s) should be classes that must exist
  - 'moduleexists', in which case the value(s) should be modules that must exist
  - 'environment', in which case the value(s) should be one of "live", "test" or "dev" to indicate the SilverStripe
    mode the site must be in
  - 'envvarset', in which case the value(s) should be environment variables that must be set
  - 'constantdefined', in which case the value(s) should be constants that must be defined

For instance, to add a property to "foo" when a module exists, and "bar" otherwise, you could do this:

	:::yml
	---
	Only:
	  moduleexists: 'MyFineModule'
	---
	MyClass:
	  property: 'foo'
	---
	Except:
	  moduleexists: 'MyFineModule'
	---
	MyClass:
	  property: 'bar'
	---

Note than when you have more than one rule for a nested fragment, they're joined like

  FRAGMENT_INCLUDED = (ONLY && ONLY) && !(EXCEPT && EXCEPT)

That is, the fragment will be included if all Only rules match, except if all Except rules match.

Also, due to YAML limitations, having multiple conditions of the same kind (say, two `EnvVarSet` in one "Only" block)
will result in only the latter coming through.

### The values

The values section of a YAML configuration file is quite simple - it is simply a nested key / value pair structure
where the top level key is the class name to set the property on, and the sub key / value pairs are the properties
and values themselves (where values, of course, can themselves be nested hashes).

A simple example setting a property called "foo" to the scalar "bar" on class "MyClass", and a property called "baz"
to a nested array on class "MyOtherClass":

	:::yml
	MyClass:
	  foo: 'bar'
	MyOtherClass:
	  baz:
	    a: 1
	    b: 2

Notice that we can leave out the header in this case because there is only a single value section within the file.

## Setting configuration via statics

<<<<<<< HEAD
The final location that a property can get it's value from is a static set on the associated class.
Statics should be considered immutable, and therefore the majority of statics in SilverStripe
are marked `private`.
=======
The final location that a property can get its value from is a static set on the associated class.

Statics should be considered immutable. Although in 3.0 the configuration system will include modified
statics during the merge, this is not guaranteed to always be the case.
>>>>>>> 35d3fcba

They should primarily be used to set the initial or default value for any given configuration property. It's also
a handy place to hand a docblock to indicate what a property is for. However, it's worth noting that you
do not have to define a static for a property to be valid.

## Configuration as a module marker

Configuration files also have a secondary sub-role. Modules are identified by the `[api:ManifestBuilder]` by the
presence of a `_config/` directory (or a `_config.php` file) as a top level item in the module directory.

Although your module may choose not to set any configuration, it must still have a _config directory to be recognised
as a module by the `[api:ManifestBuilder]`, which is required for features such as autoloading of classes and template
detection to work.

## Complex configuration through _config.php

In addition to the configuration system described above, each module can provide a file called `_config.php`
immediately within the module top level directory.

These `_config.php` files will be included at initialisation, and are a useful way to set legacy configuration
or set configuration based on rules that are more complex than can be encoded in YAML files.

However they should generally be avoided when possible, as they slow initialisation.

Please note that this is the only place where you can put in procedural code - all other functionality is wrapped in
classes (see [common-problems](/installation/common-problems)).

<<<<<<< HEAD
=======
## Legacy configuration - static methods

Some configuration has not yet been moved to the SilverStripe 3 configuration system. The primary way to set this
configuration is to call a static method or set a static variable directly within a _config.php file.

You can call most static methods from _config.php - classes will be loaded as required. Here's a list - **this is
incomplete - please add to it**. *Try to keep it in alphabetical order too!*.

 | Call    |                                                            | Description |
 | ----    |                                                            | ----------- |
 | Authenticator::register_authenticator($authenticator);|              | Enable an authentication method (for more details see [security](/topics/security)). |
 | Authenticator::set_default_authenticator($authenticator); |          | Modify tab-order on login-form.|
 | BBCodeParser::disable_autolink_urls(); |                             | Disables plain hyperlinks from being turned into links when bbcode is parsed. |
 | DataObject::$create_table_options['MySQLDatabase'] = 'ENGINE=MyISAM';|	| Set the default database engine to MyISAM (versions 2.4 and below already default to MyISAM). |
 | Debug::send_errors_to(string $email) |								| Send live errors on your site to this address (site has to be in 'live' mode using Director::set_environment_type(live) for this to occur. |
 | Director::set_environment_type(string dev,test,live) | 				| Sets the environment type (e.g. dev site will show errors, live site hides them and displays a 500 error instead). |
 | Director::set_dev_servers(array('localhost', 'dev.mysite.com)) |     | Set servers that should be run in dev mode (see [debugging](debugging)). |
 | Director::addRules(int priority, array rules) |	                    | Create a number of URL rules to be checked against when SilverStripe tries to figure out how to display a page. See cms/_config.php for some examples. Note: Using ->something/ as the value for one of these will redirect the user to the something/ page. |
 | Email::setAdminEmail(string $adminemail)  |                          | Sets the admin email for the site, used if there is no From address specified, or when you call Email::getAdminEmail(). |
 | Email::send_all_emails_to(string $email)  |                          | Sends all emails to this address. Useful for debugging your email sending functions.  |
 | Email::cc_all_emails_to(string $email)  |                            | Useful for CC'ing all emails to someone checking correspondence. |
 | Email::bcc_all_emails_to(string $email) |                            | BCC all emails to this address, similar to CC'ing emails (above).  |
 | Requirements::set_suffix_requirements(false); |                      | Disable appending the current date to included files. |
 | Security::encrypt_passwords($encrypt_passwords);  |                  | Specify if you want store your passwords in clear text or encrypted (for more details see [security](/topics/security)). |
 | Security::set_password_encryption_algorithm($algorithm, $use_salt);| | If you choose to encrypt your passwords, you can choose which algorithm is used to and if a salt should be used to increase the security level even more (for more details see [security](/topics/security)). |
 | Security::setDefaultAdmin('admin','password'); |                     | Set default admin email and password, helpful for recovering your password. |
 | SSViewer::set_theme(string $themename) |                             | Choose the default theme for your site. |

## Constants

Some constants are user-defineable within *_ss_environment.php*.
>>>>>>> 35d3fcba

## Configuration through the CMS

<<<<<<< HEAD
SilverStripe framework does not provide a method to set most system-level configuration via a web panel.
This lack of a configuration GUI is on purpose, as we'd like to keep developer-level options where they belong (into
code), without cluttering up the interface. See this core forum discussion ["The role of the
CMS"](http://www.silverstripe.org/archive/show/532) for further reasoning.

The GUI-based configuation is limited to the following:

 * Author-level configuration like interface language or date/time formats can be performed in the CMS "My Profile" section
 * Group-related configuration like `[api:HTMLEditorField]` settings can be found in the "Security" section
 * Site-wide settings like page titles can be set (and extended) on the root tree element in the CMS "Content" section (through the [siteconfig](/reference/siteconfig) API).
 * Any configuration interfaces added by custom code, for example through `getCMSFields()`
=======

## No GUI configuration

SilverStripe framework does not provide a method to set configuration via a web panel.

This lack of a configuration-GUI is on purpose, as we'd like to keep developer-level options where they belong (into
code), without cluttering up the interface. See this core forum discussion ["The role of the
CMS"](http://www.silverstripe.org/archive/show/532) for further reasoning.

In addition to these principles, some settings are: 
 - Author-level configuration like interface language or date/time formats can be performed in the CMS "My Profile" section (`admin/myprofile`)
 - Group-related configuration like `[api:HTMLEditorField]` settings can be found in the "Security" section (`admin/security`)
 - Site-wide settings like page titles can be set (and extended) on the root tree element in the CMS "Content" section (through the [siteconfig](/reference/siteconfig) API)
>>>>>>> 35d3fcba

## Constants and the _ss_environment.php File

See [environment-management](/topics/environment-management).


## User preferences in the `Member` class

All user-related preferences are stored as a property of the `[api:Member]`-class (and as a database-column in the
*Member*-table). You can "mix in" your custom preferences by using `[api:DataObject]` for details.

## Permissions

See [security](/topics/security) and [permission](/reference/permission)

## Resource Usage (Memory and CPU)

SilverStripe tries to keep its resource usage within the documented limits (see our [server requirements](../installation/server-requirements)).
These limits are defined through `memory_limit` and `max_execution_time` in the PHP configuration.
They can be overwritten through `ini_set()`, unless PHP is running with the [Suhoshin Patches](http://www.hardened-php.net/)
or in "[safe mode](http://php.net/manual/en/features.safe-mode.php)".
Most shared hosting providers will have maximum values that can't be altered.

For certain tasks like synchronizing a large `assets/` folder with all file and folder entries in the database,
more resources are required temporarily. In general, we recommend running resource intensive tasks
through the [commandline](../topics/commandline), where configuration defaults for these settings are higher or even unlimited.

SilverStripe can request more resources through `increase_memory_limit_to()` and `increase_time_limit_to()`.
If you are concerned about resource usage on a dedicated server (without restrictions imposed through shared hosting providers), you can set a hard limit to these increases through
`set_increase_memory_limit_max()` and `set_increase_time_limit_max()`.
These values will just be used for specific scripts (e.g. `[api:Filesystem::sync()]`),
to raise the limits for all executed scripts please use `ini_set('memory_limit', <value>)`
and `ini_set('max_execution_time', <value>)` in your own `_config.php`.<|MERGE_RESOLUTION|>--- conflicted
+++ resolved
@@ -13,16 +13,9 @@
   - Configuration is normally set once during initialisation and then not changed
   - Configuration is normally set by a knowledgeable technical user, such as a developer, not the end user
 
-<<<<<<< HEAD
 In SilverStripe 3, each class has it's configuration specified as set of named properties and associated values. The
 values at any given time are calculated by merging several sources using rules explained below. 
 These sources are as follows (in highest -> lowest priority order):
-=======
-In SilverStripe 3, each class has its configuration specified as set of named properties and associated values. The
-values at any given time are calculated by merging several sources using rules explained below. These sources are:
-
-  - Values set via a call to Config#update
->>>>>>> 35d3fcba
 
   - Values set via a call to `[api:Config::update()]`
   - Values taken from YAML files in specially named directories
@@ -72,12 +65,7 @@
 - The composite configuration value of the parent class of this class
 
 At some of these levels you can also set masks. These remove values from the composite value at their priority point rather than add.
-<<<<<<< HEAD
 They are much simpler. They consist of a list of key / value pairs. When applied against the current composite value
-=======
-They are much simpler. They consist of a list of key / value pairs. When applied against the current composite value.
-
->>>>>>> 35d3fcba
 - If the composite value is a sequential array, any member of that array that matches any value in the mask is removed
 - If the composite value is an associative array, any member of that array that matches both the key and value of any pair in the mask is removed
 - If the composite value is not an array, if that value matches any value in the mask it is removed
@@ -86,12 +74,9 @@
 
 The Config class is both the primary manner of getting configuration values and one of the locations you can set
 configuration values.
-<<<<<<< HEAD
 
 Note: There is no way currently to restrict read or write access to any configuration property,
 or influence/check the values being read or written.
-=======
->>>>>>> 35d3fcba
 
 ### Global access
 
@@ -162,24 +147,12 @@
 
 #### Reference paths and fragment identifiers
 
-<<<<<<< HEAD
 Each value section has a reference path. Each path looks a little like a URL, 
 and is of this form: `module/file#fragment`.
 
- - "module" is the name of the module this YAML file is in
- - "file" is the name of this YAML file, stripped of the extension (so for routes.yml, it would be routes)
- - "fragment" is a specified identifier. It is specified by putting a `Name: {fragment}` key / value pair into the header
-=======
-Each value section has a reference path. Each path looks a little like a URL, and is of this form:
-
-	module/file#fragment
-
-"module" is the name of the module this YAML file is in.
-
-"file" is the name of this YAML file, stripped of the extension (so for routes.yml, it would be routes).
-
-"fragment" is a specified identifier. It is specified by putting a `Name: {fragment}` key / value pair into the header
->>>>>>> 35d3fcba
+ - "module" is the name of the module this YAML file is in.
+ - "file" is the name of this YAML file, stripped of the extension (so for routes.yml, it would be routes).
+ - "fragment" is a specified identifier. It is specified by putting a `Name: {fragment}` key / value pair into the header.
 section. If you don't specify a name, a random one will be assigned.
 
 This reference path has no affect on the value section itself, but is how other header sections refer to this value
@@ -313,16 +286,9 @@
 
 ## Setting configuration via statics
 
-<<<<<<< HEAD
 The final location that a property can get it's value from is a static set on the associated class.
 Statics should be considered immutable, and therefore the majority of statics in SilverStripe
 are marked `private`.
-=======
-The final location that a property can get its value from is a static set on the associated class.
-
-Statics should be considered immutable. Although in 3.0 the configuration system will include modified
-statics during the merge, this is not guaranteed to always be the case.
->>>>>>> 35d3fcba
 
 They should primarily be used to set the initial or default value for any given configuration property. It's also
 a handy place to hand a docblock to indicate what a property is for. However, it's worth noting that you
@@ -350,46 +316,12 @@
 Please note that this is the only place where you can put in procedural code - all other functionality is wrapped in
 classes (see [common-problems](/installation/common-problems)).
 
-<<<<<<< HEAD
-=======
-## Legacy configuration - static methods
-
-Some configuration has not yet been moved to the SilverStripe 3 configuration system. The primary way to set this
-configuration is to call a static method or set a static variable directly within a _config.php file.
-
-You can call most static methods from _config.php - classes will be loaded as required. Here's a list - **this is
-incomplete - please add to it**. *Try to keep it in alphabetical order too!*.
-
- | Call    |                                                            | Description |
- | ----    |                                                            | ----------- |
- | Authenticator::register_authenticator($authenticator);|              | Enable an authentication method (for more details see [security](/topics/security)). |
- | Authenticator::set_default_authenticator($authenticator); |          | Modify tab-order on login-form.|
- | BBCodeParser::disable_autolink_urls(); |                             | Disables plain hyperlinks from being turned into links when bbcode is parsed. |
- | DataObject::$create_table_options['MySQLDatabase'] = 'ENGINE=MyISAM';|	| Set the default database engine to MyISAM (versions 2.4 and below already default to MyISAM). |
- | Debug::send_errors_to(string $email) |								| Send live errors on your site to this address (site has to be in 'live' mode using Director::set_environment_type(live) for this to occur. |
- | Director::set_environment_type(string dev,test,live) | 				| Sets the environment type (e.g. dev site will show errors, live site hides them and displays a 500 error instead). |
- | Director::set_dev_servers(array('localhost', 'dev.mysite.com)) |     | Set servers that should be run in dev mode (see [debugging](debugging)). |
- | Director::addRules(int priority, array rules) |	                    | Create a number of URL rules to be checked against when SilverStripe tries to figure out how to display a page. See cms/_config.php for some examples. Note: Using ->something/ as the value for one of these will redirect the user to the something/ page. |
- | Email::setAdminEmail(string $adminemail)  |                          | Sets the admin email for the site, used if there is no From address specified, or when you call Email::getAdminEmail(). |
- | Email::send_all_emails_to(string $email)  |                          | Sends all emails to this address. Useful for debugging your email sending functions.  |
- | Email::cc_all_emails_to(string $email)  |                            | Useful for CC'ing all emails to someone checking correspondence. |
- | Email::bcc_all_emails_to(string $email) |                            | BCC all emails to this address, similar to CC'ing emails (above).  |
- | Requirements::set_suffix_requirements(false); |                      | Disable appending the current date to included files. |
- | Security::encrypt_passwords($encrypt_passwords);  |                  | Specify if you want store your passwords in clear text or encrypted (for more details see [security](/topics/security)). |
- | Security::set_password_encryption_algorithm($algorithm, $use_salt);| | If you choose to encrypt your passwords, you can choose which algorithm is used to and if a salt should be used to increase the security level even more (for more details see [security](/topics/security)). |
- | Security::setDefaultAdmin('admin','password'); |                     | Set default admin email and password, helpful for recovering your password. |
- | SSViewer::set_theme(string $themename) |                             | Choose the default theme for your site. |
-
-## Constants
-
-Some constants are user-defineable within *_ss_environment.php*.
->>>>>>> 35d3fcba
 
 ## Configuration through the CMS
 
-<<<<<<< HEAD
-SilverStripe framework does not provide a method to set most system-level configuration via a web panel.
-This lack of a configuration GUI is on purpose, as we'd like to keep developer-level options where they belong (into
+SilverStripe framework does not provide a method to set configuration via a web panel.
+
+This lack of a configuration-GUI is on purpose, as we'd like to keep developer-level options where they belong (into
 code), without cluttering up the interface. See this core forum discussion ["The role of the
 CMS"](http://www.silverstripe.org/archive/show/532) for further reasoning.
 
@@ -399,21 +331,6 @@
  * Group-related configuration like `[api:HTMLEditorField]` settings can be found in the "Security" section
  * Site-wide settings like page titles can be set (and extended) on the root tree element in the CMS "Content" section (through the [siteconfig](/reference/siteconfig) API).
  * Any configuration interfaces added by custom code, for example through `getCMSFields()`
-=======
-
-## No GUI configuration
-
-SilverStripe framework does not provide a method to set configuration via a web panel.
-
-This lack of a configuration-GUI is on purpose, as we'd like to keep developer-level options where they belong (into
-code), without cluttering up the interface. See this core forum discussion ["The role of the
-CMS"](http://www.silverstripe.org/archive/show/532) for further reasoning.
-
-In addition to these principles, some settings are: 
- - Author-level configuration like interface language or date/time formats can be performed in the CMS "My Profile" section (`admin/myprofile`)
- - Group-related configuration like `[api:HTMLEditorField]` settings can be found in the "Security" section (`admin/security`)
- - Site-wide settings like page titles can be set (and extended) on the root tree element in the CMS "Content" section (through the [siteconfig](/reference/siteconfig) API)
->>>>>>> 35d3fcba
 
 ## Constants and the _ss_environment.php File
 
