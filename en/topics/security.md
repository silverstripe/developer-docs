--- conflicted
+++ resolved
@@ -79,11 +79,7 @@
 
 	:::php
 	class MyController extends Controller {
-<<<<<<< HEAD
-		static $allowed_actions = array('myurlaction');
-=======
 	  static $allowed_actions = array('myurlaction');
->>>>>>> cb752123
 	  public function myurlaction($RAW_urlParams) {
 	    $SQL_urlParams = Convert::raw2sql($RAW_urlParams); // works recursively on an array
 	    $objs = Player::get()->where("Name = '{$SQL_data[OtherID]}'");
