--- conflicted
+++ resolved
@@ -16,14 +16,9 @@
 
 ## Step-by-step: From forking to sending the pull request
 
-<<<<<<< HEAD
 _**NOTE:** The commands on this page assume that you are branching from `4.0`, at the time of writing this is the pre-release branch._
-=======
-_**NOTE:** The commands on this page assume that you are targetting framework version 3.2
 
 1. Install the project through composer. The process is described in detail in "[Installation through Composer](../getting_started/composer#contributing)".
->>>>>>> 3ec49f86
-
 
  		composer create-project --keep-vcs --dev silverstripe/installer ./my/website/folder 4.0.x-dev
 
