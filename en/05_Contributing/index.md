---
title: Contributing
summary: Any open source product is only as good as the community behind it. You can participate by sharing code, ideas, or simply helping others. No matter what your skill level is, every contribution counts.
icon: heart
---

## House rules for everybody contributing to Silverstripe CMS
<<<<<<< HEAD
 * Read over the Silverstripe CMS Community [Code of Conduct](/project_governance/code_of_conduct) 
 * Ask questions on the [forum](https://forum.silverstripe.org/)
 * Make sure you know how to [raise good bug reports](issues_and_bugs)
 * Everybody can contribute to SilverStripe! If you do, ensure you can [submit solid pull requests](code)

See our [high level overview on silverstripe.org](https://www.silverstripe.org/community/contributing-to-silverstripe/)
on how you can help out. Or, for more detailed guidance, read one of the following pages:
=======

* Read over the Silverstripe CMS community [Code of Conduct](/project_governance/code_of_conduct)
* Ask questions on the [forum](http://silverstripe.org/community/forums)
* Make sure you know how to [raise good bug reports](issues_and_bugs)
* Everybody can contribute to SilverStripe! If you do, ensure you [submit solid pull requests](code)
>>>>>>> 15b381ad

For more detailed guidance, read one of the following pages:

[CHILDREN]<|MERGE_RESOLUTION|>--- conflicted
+++ resolved
@@ -5,21 +5,11 @@
 ---
 
 ## House rules for everybody contributing to Silverstripe CMS
-<<<<<<< HEAD
- * Read over the Silverstripe CMS Community [Code of Conduct](/project_governance/code_of_conduct) 
- * Ask questions on the [forum](https://forum.silverstripe.org/)
- * Make sure you know how to [raise good bug reports](issues_and_bugs)
- * Everybody can contribute to SilverStripe! If you do, ensure you can [submit solid pull requests](code)
-
-See our [high level overview on silverstripe.org](https://www.silverstripe.org/community/contributing-to-silverstripe/)
-on how you can help out. Or, for more detailed guidance, read one of the following pages:
-=======
 
 * Read over the Silverstripe CMS community [Code of Conduct](/project_governance/code_of_conduct)
-* Ask questions on the [forum](http://silverstripe.org/community/forums)
+* Ask questions on the [forum](https://silverstripe.org/community/forums)
 * Make sure you know how to [raise good bug reports](issues_and_bugs)
 * Everybody can contribute to SilverStripe! If you do, ensure you [submit solid pull requests](code)
->>>>>>> 15b381ad
 
 For more detailed guidance, read one of the following pages:
 
