--- conflicted
+++ resolved
@@ -83,13 +83,8 @@
 
 - Publish the security advisory release page on silverstripe.org.
 - Publish the security advisory on GitHub. This will also publish the CVE.
-<<<<<<< HEAD
-- Respond to the issue reporter with a link to the security advisory on the same discussion thread (cc security@silverstripe.org).
-- Open a pull request to the [FriendsOfPHP/security-advisories](https://github.com/FriendsOfPHP/security-advisories) repository.
-=======
 - Respond to the issue reporter with a link to the security advisory on the same discussion thread (cc <security@silverstripe.org>).
 - Open a pull request to the [FriendsOfPHP/security-advisories](https://github.com/FriendsOfPHP/security-advisories/tree/master/silverstripe) repository.
->>>>>>> 28ad128d
 - Move the issue to "Done" in the [project board](https://github.com/silverstripe-security/security-issues/projects/1)
 - Close the private pull request(s) and issue.
 
