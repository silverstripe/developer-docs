---
title: Contributing Translations
summary: Translate interface components like button labels into multiple languages.
icon: globe
---

# Contributing Translations

The content for UI elements (button labels, field titles, etc) and instruction texts shown in the CMS and elsewhere is
stored in yaml and JavaScript files (see [i18n](/developer_guides/i18n)). These get
uploaded to [transifex](https://transifex.com) to be edited online.

Silverstripe CMS is already translated in over 60 languages, and we're
relying on native speakers to keep these up to date, and of course add new languages.

Even if a specific language is already translated, we can use helping hands
in reviewing and updating translations. It is perfectly fine if you only have time for a partial translation or quick
review work - our system accommodates many people collaborating on the same language.

Please [register a free translator account](https://app.transifex.com/signup/open-source/) to get started, even if you just feel like fixing up a few sentences.

## The online translation tool

<<<<<<< HEAD
We provide a GUI for translations through [transifex.com](https://transifex.com). If you don't have an account yet,
=======
We provide a GUI for translations through [transifex.com](https://app.transifex.com/silverstripe/). If you don't have an account yet,
>>>>>>> 4ed10c3e
please follow the links there to sign up.  Select a project from the
[list of translatable modules](https://explore.transifex.com/silverstripe/) and start translating online!

If you need help learning how to edit translations in transifex, check out [transifex's documentation](https://help.transifex.com/).

## FAQ

### How do I translate a module not listed on Transifex?

If a core or supported module is not listed on Transifex, usually that means it has no strings which _can_ be translated.
If you find a core or supported module which has strings that can be (or should be able to be) translated, please
[raise an issue on GitHub](./issues_and_bugs) for that module.

### How do I translate substituted strings? (e.g. `%s` or `{my-variable}`)

You don't have to - if the english string reads 'Hello %s', your german translation would be 'Hallo %s'. Strings
prefixed by a percentage-sign are automatically replaced by silverstripe with dynamic content. See
https://php.net/sprintf for details. The newer `{my-variable}` format works the same way, but makes its intent clearer,
and allows reordering of placeholders in your translation.

### Do I need to convert special characters (e.g. HTML-entities)?

Special characters (such as german umlauts) need to be entered in their native form. Please don't use HTML-entities
(use "ä" instead of "`&auml;`"). Silverstripe stores and renders most strings in UTF8 (Unicode) format.

### How can I check out my translation in the interface?

Currently translated entities are not directly factored into code (for security reasons and release/review-control), so
you can't see them straight away.

If you really want to check your translation out in context before it has been merged into the codebase, you can follow
the instructions in [i18n](/developer_guides/i18n) to add those translations directly to your Silverstripe CMS project.

### Can I change a translation just for one Silverstripe CMS version?

While we version control our translation files like all other source code, the online translation tool doesn't have the
same capabilities. A translated string (as identified by its unique "entity name") is assumed to work well in all
releases. If the interface changes in a non-trivial fashion, the new translations required should have new identifiers
as well.

### How do I change my interface language?

Once you've logged into the CMS, you should see your name near the top left. You can click this to edit
your profile. You can then set the "interface language" from a dropdown.

### I've found a piece of untranslatable text

It is entirely possible that we missed certain strings in preparing Silverstripe for translation-support. If you're
technically minded, please read [i18n](/developer_guides/i18n) on how to make it translatable and [submit a pull request](./code).

Otherwise please [raise a bug report](./issues_and_bugs) so that we can fix it.

### What about right-to-left (RTL) languages (e.g. Arabic)?

Silverstripe CMS doesn't have built-in support for attribute-based RTL-modifications (e.g. `<html dir="rtl">`).

If this is something you'd like to implement, we'd be eager to review a [pull request](./code) for it.

### Can I translate/edit the language files in my favorite text editor (on my local installation)

No, because it causes us a lot of work in merging these files back. Please use the online translation tool for all new and existing translations.

### How does my translation get into a Silverstripe CMS release?

Currently this is a manual process of a core team member downloading approved translations and committing them into our
source tree.

### How does my translation get approved, who is the maintainer?

The online translation tool (transifex.com) is designed to be decentralized and collaborative, so there's no strict
approval or review process. Every logged-in user on the system can flag translations, and discuss them with other
translators.

### I'm seeing lots of duplicated translations, what should I do?

For now, please translate all duplications - sometimes they might be intentional, but mostly the developer just didn't
know their phrase was already translated.

## Contact

Get in touch with translators on our [community Slack](https://silverstripe.org/slack) - please join the `#translations`
channel. For generic translation and Transifex questions you might like to use
[Stack Overflow](https://stackoverflow.com/search?q=transifex). Alternatively you can start a discussion on
[our forum](https://forum.silverstripe.org).<|MERGE_RESOLUTION|>--- conflicted
+++ resolved
@@ -21,11 +21,7 @@
 
 ## The online translation tool
 
-<<<<<<< HEAD
-We provide a GUI for translations through [transifex.com](https://transifex.com). If you don't have an account yet,
-=======
 We provide a GUI for translations through [transifex.com](https://app.transifex.com/silverstripe/). If you don't have an account yet,
->>>>>>> 4ed10c3e
 please follow the links there to sign up.  Select a project from the
 [list of translatable modules](https://explore.transifex.com/silverstripe/) and start translating online!
 
