--- conflicted
+++ resolved
@@ -10,13 +10,6 @@
 This document provides guidelines for code formatting to developers contributing
 to Silverstripe. It applies to all CSS/Sass files in the Silverstripe core modules.
 
-<<<<<<< HEAD
-=======
-In 2016, Silverstripe started a rewrite of the styles of the CMS interface.
-This rewrite is work-in-progress so code written prior to this
-rewrite might not follow these conventions, and is placed in a `legacy/` folder structure.
-
->>>>>>> d4be6d4f
 ## Browser support
 
 Check our [requirements](/getting_started/server_requirements) documentation.
@@ -32,11 +25,7 @@
 and the [BEM](https://getbem.com/) methodology (block-element-modifier).
 
 Because we use [Bootstrap 4](https://getbootstrap.com/) which
-<<<<<<< HEAD
 does not follow [BEM](https://getbem.com/) naming convention there will be
-=======
-does not follow [BEM](http://getbem.com/) naming convention there will be
->>>>>>> d4be6d4f
 a lot of places where class names voilate BEM.
 However, please note that they are not a indicator of how to name classes.
 Use BEM conventions where possible.
@@ -71,22 +60,12 @@
 
 Most graphics used in the CMS are vector based, and stored as generated
 webfonts in `admin/client/src/font`, which also contains a HTML reference.
-<<<<<<< HEAD
 The webfonts are generated through the [Fontastic](https://app.fontastic.me) service.
-If you need new icons to be added, please ping us on Github.  
+If you need new icons to be added, please ping us on GitHub.
 
 ## Legacy conventions
 
 There is some legacy code that may not follow the conventions outlined above. If you modify any of these,
-=======
-The webfonts are generated through the [Fontastic](http://app.fontastic.me) service.
-If you need new icons to be added, please ping us on GitHub.  
-
-## Legacy conventions
-
-CSS written prior to Silverstripe 4.0 is not following the conventions outlined above.
-It is contained in a `legacy/` folder structure. If modifying these styles,
->>>>>>> d4be6d4f
 consider porting them over into the new structure. Otherwise, follow these conventions:
 
 - Class naming: Use the `cms-` class prefix for major components in the CMS interface,
